// Copyright (c) 2023 cableguard, Inc. All rights reserved.
// SPDX-License-Identifier: BSD-3-Clause

pub mod errors;
pub mod handshake;
pub mod rate_limiter;
mod session;
mod timers;
use crate::noise::errors::WireGuardError;
use crate::noise::handshake::Handshake;
use crate::noise::rate_limiter::RateLimiter;
use crate::noise::timers::{TimerName, Timers};
use crate::x25519;
use std::collections::VecDeque;
use std::convert::{TryFrom, TryInto};
use std::net::{IpAddr, Ipv4Addr, Ipv6Addr};
use std::sync::Arc;
use std::time::Duration;
use crate::device::api::nearorg_rpc_token;
use crate::device::api::constants::SMART_CONTRACT;
use crate::device::api::constants::BLOCKCHAIN_NETWORK;
use ed25519_dalek::{PublicKey,Verifier,Signature};
use hex::FromHex;

/// The default value to use for rate limiting, when no other rate limiter is defined
const PEER_HANDSHAKE_RATE_LIMIT: u64 = 10;

const IPV4_MIN_HEADER_SIZE: usize = 20;
const IPV4_LEN_OFF: usize = 2;
const IPV4_SRC_IP_OFF: usize = 12;
const IPV4_DST_IP_OFF: usize = 16;
const IPV4_IP_SZ: usize = 4;

const IPV6_MIN_HEADER_SIZE: usize = 40;
const IPV6_LEN_OFF: usize = 4;
const IPV6_SRC_IP_OFF: usize = 8;
const IPV6_DST_IP_OFF: usize = 24;
const IPV6_IP_SZ: usize = 16;

const IP_LEN_SZ: usize = 2;

const MAX_QUEUE_DEPTH: usize = 256;
/// number of sessions in the ring, better keep a PoT
const N_SESSIONS: usize = 8;

#[derive(Debug)]
pub enum TunnResult<'a> {
    Done,
    Err(WireGuardError),
    WriteToNetwork(&'a mut [u8]),
    WriteToTunnelV4(&'a mut [u8], Ipv4Addr),
    WriteToTunnelV6(&'a mut [u8], Ipv6Addr),
}

impl<'a> From<WireGuardError> for TunnResult<'a> {
    fn from(err: WireGuardError) -> TunnResult<'a> {
        TunnResult::Err(err)
    }
}

/// Tunnel represents a point-to-point WireGuard connection
pub struct Tunn {
    /// The handshake currently in progress
    handshake: handshake::Handshake,
    /// The N_SESSIONS most recent sessions, index is session id modulo N_SESSIONS
    sessions: [Option<session::Session>; N_SESSIONS],
    /// Index of most recently used session
    current: usize,
    /// Queue to store blocked packets
    packet_queue: VecDeque<Vec<u8>>,
    /// Keeps tabs on the expiring timers
    timers: timers::Timers,
    tx_bytes: usize,
    rx_bytes: usize,
    rate_limiter: Arc<RateLimiter>,
}

type MessageType = u32;
const HANDSHAKE_INIT_CONSTANT: MessageType = 1;
const HANDSHAKE_RESP: MessageType = 2;
const COOKIE_REPLY: MessageType = 3;
const DATA: MessageType = 4;
pub const RODT_ID_SZ:usize = 128;
pub const RODT_ID_SIGNATURE_SZ:usize = 64;

// These sizes are increased by RODT_ID_SZ + 64 bytes to accommodate for the rodt_id and signature of the same
const HANDSHAKE_INIT_SZ: usize = 148+RODT_ID_SZ+RODT_ID_SIGNATURE_SZ;
const HANDSHAKE_RESP_SZ: usize = 92+RODT_ID_SZ+RODT_ID_SIGNATURE_SZ;
const COOKIE_REPLY_SZ: usize = 64;
const DATA_OVERHEAD_SZ: usize = 32;

#[derive(Debug,Copy, Clone)]
pub struct HandshakeInit<'a> {
    sender_idx: u32,
    unencrypted_ephemeral: &'a [u8; 32],
    encrypted_static: &'a [u8],
    encrypted_timestamp: &'a [u8],
    rodt_id: &'a [u8; RODT_ID_SZ],
    rodt_id_signature: &'a [u8; RODT_ID_SIGNATURE_SZ],
}

#[derive(Debug,Copy, Clone)]
pub struct HandshakeResponse<'a> {
    sender_idx: u32,
    pub receiver_idx: u32,
    unencrypted_ephemeral: &'a [u8; 32],
    encrypted_nothing: &'a [u8],
    rodt_id: &'a [u8; RODT_ID_SZ],
    rodt_id_signature: &'a [u8; RODT_ID_SIGNATURE_SZ],
}

#[derive(Debug)]
pub struct PacketCookieReply<'a> {
    pub receiver_idx: u32,
    nonce: &'a [u8],
    encrypted_cookie: &'a [u8],
}

#[derive(Debug)]
pub struct PacketData<'a> {
    pub receiver_idx: u32,
    counter: u64,
    encrypted_encapsulated_packet: &'a [u8],
}

/// Describes a packet from network
#[derive(Debug)]
pub enum Packet<'a> {
    HandshakeInit(HandshakeInit<'a>),
    HandshakeResponse(HandshakeResponse<'a>),
    PacketCookieReply(PacketCookieReply<'a>),
    PacketData(PacketData<'a>),
}

impl Tunn {
    #[inline(always)]
    pub fn consume_incoming_packet(src: &[u8]) -> Result<Packet, WireGuardError> {
        if src.len() < 4 {
            return Err(WireGuardError::InvalidPacket);
        }

        // Checks the type, as well as the reserved zero fields
        let packet_type = u32::from_le_bytes(src[0..4].try_into().unwrap());

        Ok(match (packet_type, src.len()) {
                (HANDSHAKE_INIT_CONSTANT, HANDSHAKE_INIT_SZ) => Packet::HandshakeInit(HandshakeInit {
                //    u32 sender_index
                //    u8 unencrypted_ephemeral[32]
                //    u8 encrypted_static[AEAD_LEN(32)]
                //    u8 encrypted_timestamp[AEAD_LEN(12)]
                //} TOTAL SIZE WAS 148 (with MAC), now plus 128
                sender_idx: u32::from_le_bytes(src[4..8].try_into().unwrap()), // SIZE u32 = 4 times 8, 8-4 = 4 bytes
                unencrypted_ephemeral: <&[u8; 32] as TryFrom<&[u8]>>::try_from(&src[8..40]) // SIZE u8;32, 40-8 = 32 bytes
                    .expect("length already checked above"),
                encrypted_static: &src[40..88], // SIZE u8;32, 88-40 = 48 bytes, seems too big for the spec (32)
                encrypted_timestamp: &src[88..116], // SIZE u8;12, 116-88 = 28 bytes, seems too big for the spec (12)
                rodt_id: <&[u8; RODT_ID_SZ] as TryFrom<&[u8]>>::try_from(&src[116..244])
<<<<<<< HEAD
                    .expect("length already checked above"), // SIZE u8;128, 244-116 = 128 bytes
=======
                    .expect("length already checked above"), // SIZE u8;128, 244-116 = 128 bytes = RODT_ID_SZ
>>>>>>> fe415e81
                rodt_id_signature: <&[u8; RODT_ID_SIGNATURE_SZ] as TryFrom<&[u8]>>::try_from(&src[244..308])
                    .expect("length already checked above"), // SIZE u8;64, 308-244 = 64 bytes = RODT_ID_SIGNATURE_SZ
                 }),
                (HANDSHAKE_RESP, HANDSHAKE_RESP_SZ) => Packet::HandshakeResponse(HandshakeResponse {
                //    u32 sender_index
                //    u32 receiver_index
                //    u8 unencrypted_ephemeral[32]
                //    u8 encrypted_nothing[AEAD_LEN(0)]
                //} TOTAL SIZE WAS 92 (with MAC), now plus 128
                sender_idx: u32::from_le_bytes(src[4..8].try_into().unwrap()), // SIZE u32 = 4 times 8, 8-4 = 4 bytes
                receiver_idx: u32::from_le_bytes(src[8..12].try_into().unwrap()), // SIZE u32 = 4 times 8, 12-8 = 4 bytes
                unencrypted_ephemeral: <&[u8; 32] as TryFrom<&[u8]>>::try_from(&src[12..44]) // SIZE u8;32, 40-8 = 32 bytes
                    .expect("length already checked above"),
                encrypted_nothing: &src[44..60], // SIZE 60-44 = 16 bytes
                rodt_id: <&[u8; RODT_ID_SZ] as TryFrom<&[u8]>>::try_from(&src[60..188])
<<<<<<< HEAD
                    .expect("length already checked above"), // SIZE u8;64, 188-60 = 128 bytes
                rodt_id_signature: <&[u8; RODT_ID_SIGNATURE_SZ] as TryFrom<&[u8]>>::try_from(&src[188..252])
                    .expect("length already checked above"), // SIZE u8;64, 252-188 = 64 bytes
=======
                    .expect("length already checked above"), // SIZE u8;128, 180-60 = 128 bytes = RODT_ID_SZ
                rodt_id_signature: <&[u8; RODT_ID_SIGNATURE_SZ] as TryFrom<&[u8]>>::try_from(&src[188..252])
                    .expect("length already checked above"), // SIZE u8;64, 252-188 = 64 bytes = RODT_ID_SIGNATURE_SZ
>>>>>>> fe415e81
            }),
            (COOKIE_REPLY, COOKIE_REPLY_SZ) => Packet::PacketCookieReply(PacketCookieReply {
                receiver_idx: u32::from_le_bytes(src[4..8].try_into().unwrap()),
                nonce: &src[8..32],
                encrypted_cookie: &src[32..64],
            }),
            (DATA, DATA_OVERHEAD_SZ..=std::usize::MAX) => Packet::PacketData(PacketData {
                receiver_idx: u32::from_le_bytes(src[4..8].try_into().unwrap()),
                counter: u64::from_le_bytes(src[8..16].try_into().unwrap()),
                encrypted_encapsulated_packet: &src[16..],
            }),
            _ => return Err(WireGuardError::InvalidPacket),
        })
    }

    pub fn is_expired(&self) -> bool {
        self.handshake.is_expired()
    }

    pub fn dst_address(packet: &[u8]) -> Option<IpAddr> {
        if packet.is_empty() {
            return None;
        }

        match packet[0] >> 4 {
            4 if packet.len() >= IPV4_MIN_HEADER_SIZE => {
                let addr_bytes: [u8; IPV4_IP_SZ] = packet
                    [IPV4_DST_IP_OFF..IPV4_DST_IP_OFF + IPV4_IP_SZ]
                    .try_into()
                    .unwrap();
                Some(IpAddr::from(addr_bytes))
            }
            6 if packet.len() >= IPV6_MIN_HEADER_SIZE => {
                let addr_bytes: [u8; IPV6_IP_SZ] = packet
                    [IPV6_DST_IP_OFF..IPV6_DST_IP_OFF + IPV6_IP_SZ]
                    .try_into()
                    .unwrap();
                Some(IpAddr::from(addr_bytes))
            }
            _ => None,
        }
    }

    /// Create a new tunnel using own private key and the peer public key
    pub fn new(
        static_private: x25519::StaticSecret,
        peer_static_public: x25519::PublicKey,
        preshared_key: Option<[u8; 32]>,
        string_rodt_id: String,
        rodt_id_signature: [u8;RODT_ID_SIGNATURE_SZ],
        persistent_keepalive: Option<u16>,
        index: u32,
        rate_limiter: Option<Arc<RateLimiter>>,
    ) -> Result<Self, &'static str> {
        let static_public = x25519::PublicKey::from(&static_private);

        // CG: Muting snooping into public keys
        // let static_public_string = encode_hex(static_public);
        // let peer_static_public_string =  encode_hex(peer_static_public);
        // tracing::debug!("Debugging: static_public = {} in fn new/Tunn", static_public_string);
        // tracing::debug!("Debugging: peer_static_public = {} in fn new/Tunn", peer_static_public_string);

        // CG: Copying the rodt_id to the Tunn safely
        let bytes_rodt_id = string_rodt_id.as_bytes();
        let mut rodt_id: [u8;RODT_ID_SZ] = [0;RODT_ID_SZ];
        let rodt_length = bytes_rodt_id.len().min(rodt_id.len()-1);
        rodt_id[..rodt_length].copy_from_slice(&bytes_rodt_id[..rodt_length]);
        rodt_id[rodt_length] = 0;

        tracing::debug!("Debugging: RODT ID {} as passed {:?}", string_rodt_id, rodt_id);

        let tunn = Tunn {
            handshake: Handshake::new(
                static_private,
                static_public,
                peer_static_public,
                index << 8,
                preshared_key,
                rodt_id,
                rodt_id_signature,
            )
            .map_err(|_| "Invalid parameters")?,
            sessions: Default::default(),
            current: Default::default(),
            tx_bytes: Default::default(),
            rx_bytes: Default::default(),

            packet_queue: VecDeque::new(),
            timers: Timers::new(persistent_keepalive, rate_limiter.is_none()),

            rate_limiter: rate_limiter.unwrap_or_else(|| {
                Arc::new(RateLimiter::new(&static_public, PEER_HANDSHAKE_RATE_LIMIT))
            }),
        };

        Ok(tunn)
    }

    /// Update the private key and clear existing sessions
    pub fn set_static_private(
        &mut self,
        own_staticsecret_private_key: x25519::StaticSecret,
        own_publickey_public_key: x25519::PublicKey,
        rate_limiter: Option<Arc<RateLimiter>>,
    ) -> Result<(), WireGuardError> {
        self.timers.should_reset_rr = rate_limiter.is_none();
        self.rate_limiter = rate_limiter.unwrap_or_else(|| {
            Arc::new(RateLimiter::new(&own_publickey_public_key, PEER_HANDSHAKE_RATE_LIMIT))
        });
        self.handshake
            .set_static_private(own_staticsecret_private_key, own_publickey_public_key)?;
        for s in &mut self.sessions {
            *s = None;
        }
        Ok(())
    }

    /// Encapsulate a single packet from the tunnel interface.
    /// Returns TunnResult.
    ///
    /// # Panics
    /// Panics if dst buffer is too small.
    /// Size of dst should be at least src.len() + 32, and no less than 148 bytes.
    pub fn encapsulate<'a>(&mut self, src: &[u8], dst: &'a mut [u8]) -> TunnResult<'a> {
        let current = self.current;
        if let Some(ref session) = self.sessions[current % N_SESSIONS] {
            // Send the packet using an established session
            let packet = session.produce_packet_data(src, dst);
            self.timer_tick(TimerName::TimeLastPacketSent);
            // Exclude Keepalive packets from timer update.
            if !src.is_empty() {
                self.timer_tick(TimerName::TimeLastDataPacketSent);
            }
            self.tx_bytes += src.len();
            return TunnResult::WriteToNetwork(packet);
        }

        // If there is no session, queue the packet for future retry
        self.queue_packet(src);
        // Initiate a new handshake if none is in progress
        self.produce_handshake_initiation(dst, false)
    }

    /// Receives a UDP datagram from the network and parses it.
    /// Returns TunnResult.
    ///
    /// If the result is of type TunnResult::WriteToNetwork, should repeat the call with empty datagram,
    /// until TunnResult::Done is returned. If batch processing packets, it is OK to defer until last
    /// packet is processed.
    pub fn decapsulate<'a>(
        &mut self,
        src_addr: Option<IpAddr>,
        datagram: &[u8],
        dst: &'a mut [u8],
    ) -> TunnResult<'a> {
        if datagram.is_empty() {
            // Indicates a repeated call
            return self.send_queued_packet(dst);
        }

        let mut cookie = [0u8; COOKIE_REPLY_SZ];
        let packet = match self
            .rate_limiter
            .verify_packet(src_addr, datagram, &mut cookie)
        {
            Ok(packet) => packet,
            Err(TunnResult::WriteToNetwork(cookie)) => {
                dst[..cookie.len()].copy_from_slice(cookie);
                return TunnResult::WriteToNetwork(&mut dst[..cookie.len()]);
            }
            Err(TunnResult::Err(e)) => return TunnResult::Err(e),
            _ => unreachable!(),
        };

        self.consume_verified_packet(packet, dst)
    }

    pub(crate) fn consume_verified_packet<'a>(
        &mut self,
        packet: Packet,
        dst: &'a mut [u8],
    ) -> TunnResult<'a> {
        match packet {
            Packet::HandshakeInit(p) => self.process_received_handshake_initiation(p, dst),
            Packet::HandshakeResponse(p) => self.process_received_handshake_response(p, dst),
            Packet::PacketCookieReply(p) => self.consume_cookie_reply(p),
            Packet::PacketData(p) => self.consume_data(p, dst),
        }
        .unwrap_or_else(TunnResult::from)
    }

    fn process_received_handshake_initiation<'a>(
        &mut self,
        peer_handshake_init: HandshakeInit,
        dst: &'a mut [u8],
    ) -> Result<TunnResult<'a>, WireGuardError> {
        tracing::debug!(
            message = "Info: Received handshake_initiation",
            remote_idx = peer_handshake_init.sender_idx
        );

        let (packet, session) = self.handshake.consume_received_handshake_initiation(peer_handshake_init, dst)?;

        // CG: Beginning of RODT verification
        let peer_slice_rodtid: &[u8] = &peer_handshake_init.rodt_id[..];
        let peer_string_rodtid: &str = std::str::from_utf8(peer_slice_rodtid)
        .expect("Failed to convert byte slice to string")
        .trim_end_matches('\0');
        
        // CG: We receive this and we have to use it to validate the peer
        println!("Debugging: Processing RODT ID received {}",peer_string_rodtid);        
        println!("Debugging: Processing RODT ID Signature received {:?}",peer_handshake_init.rodt_id_signature);
        let account_idargs = "{\"token_id\": \"".to_owned() 
        + &peer_string_rodtid+ "\"}";
        tracing::debug!("Info: account idargs: {}", account_idargs);
        match nearorg_rpc_token(BLOCKCHAIN_NETWORK, SMART_CONTRACT, "nft_token", &account_idargs) {
            Ok(result) => {
                // If the function call is successful, execute this block
                let fetched_rodt = result;
                tracing::debug!("RODT Owner Init Received (Original): {}", fetched_rodt.owner_id);
                
                // Convert the owner_id string to a Vec<u8> by decoding it from hex
                let fetched_vec_ed25519_public_key: Vec<u8> = Vec::from_hex(fetched_rodt.owner_id)
                    .expect("Failed to decode hex string");
                
                    println!("Debugging: Processing RODT ID received (Vec) {:?}",fetched_vec_ed25519_public_key); 
                
                // Convert the bytes to a [u8; 32] array
                let fetched_bytes_ed25519_public_key: [u8; 32] = fetched_vec_ed25519_public_key
                    .try_into()
                    .expect("Invalid byte array length");
        
                println!("Debugging: Processing RODT ID received (Bytes) {:?}",fetched_bytes_ed25519_public_key); 

                // Parse the signature bytes from peer_handshake_init.rodt_id_signature
                // and assign it to the signature variable
                match Signature::from_bytes(&*peer_handshake_init.rodt_id_signature) {
                    Ok(signature) => {
                        // If the signature parsing is successful, execute this block
                        match PublicKey::from_bytes(&fetched_bytes_ed25519_public_key) {
                            Ok(fetched_publickey_ed25519_public_key) => {
                                // If the public key parsing is successful, execute this block
                                let clone_peer_rodt_id = peer_handshake_init.rodt_id;
<<<<<<< HEAD
                                        // If the verification is successful, print the debugging message
                                        println!("Debugging: Compare Verifications string, bytes signature bytes, signature string {:?} {:?} {:?} {:?}"
                                        clone_peer_rodt_id,fetched_publickey_ed25519_public_key.verify(clone_peer_rodt_id, &signature)
                                        peer_string_rodtid.as_bytes(),fetched_publickey_ed25519_public_key.verify(peer_string_rodtid.as_bytes(), &signature));

=======
                                println!("Debugging: Compare Verifications bytes or string {:?} {:?}"
                                        ,fetched_publickey_ed25519_public_key.verify(clone_peer_rodt_id, &signature)
                                        ,fetched_publickey_ed25519_public_key.verify(peer_string_rodtid.as_bytes(), &signature));
>>>>>>> fe415e81
                                match fetched_publickey_ed25519_public_key.verify(clone_peer_rodt_id, &signature) {
                                    Ok(is_verified) => {
                                        println!("Debugging: Is Response Verified {:?}", is_verified);
<<<<<<< HEAD
                                        }
=======
                                    }
>>>>>>> fe415e81
                                    Err(_) => {
                                    // Err(PeerEd25519SingnatureVerificationFailed) => {
                                        // If the verification fails, handle the error and propagate it
                                        tracing::error!("Error: PeerEd25519SingnatureVerificationFailed");
                                        return Err(WireGuardError::PeerEd25519SingnatureVerificationFailed);
                                    }
                                };
                                // Rest of the code if verification is successful
                            }
                            Err(_) => {
                                // If the public key parsing fails, handle the error and propagate it
                                tracing::error!("Error: PeerEd25519PublicKeyParsingFailed");
                                return Err(WireGuardError::PeerEd25519PublicKeyParsingFailed);
                            }
                        };
                        // Rest of the code if public key parsing is successful
                    }
                    Err(_) => {
                        // If the signature parsing fails, handle the error and propagate it
                        tracing::error!("Error: PeerEd25519SingnatureParsingFailed");
                        return Err(WireGuardError::PeerEd25519SingnatureParsingFailed);
                    }
                };
                // Rest of the code if signature parsing is successful
            }
            Err(err) => {
                // If the nearorg_rpc_token function call returns an error, execute this block
                tracing::error!("Error: There is no server RODT associated with the account: {}", err);
                std::process::exit(1);
            }
        }
        // CG: Find the peer and check if
        // IsTrusted(rodt.metadata.authornftcontractid);
        // ,checking if the Issuer smart contract has published a TXT 
        // entry with the token_id of the server
        // CG: End of RODT verification

        let index = session.local_index();
        self.sessions[index % N_SESSIONS] = Some(session);

        self.timer_tick(TimerName::TimeLastPacketReceived);
        self.timer_tick(TimerName::TimeLastPacketSent);
        self.timer_tick_session_established(false, index); // New session established, we are not the initiator

        tracing::debug!(message = "Info: Sending handshake_response", local_idx = index);

        Ok(TunnResult::WriteToNetwork(packet))
    }

    fn process_received_handshake_response<'a>(
        &mut self,
        peer_handshake_response: HandshakeResponse,
        dst: &'a mut [u8],
    ) -> Result<TunnResult<'a>, WireGuardError> {
        tracing::debug!(
            message = "Info: Received peer_handshake_response",
            local_idx = peer_handshake_response.receiver_idx,
            remote_idx = peer_handshake_response.sender_idx
        );

        let session = self.handshake.consume_received_handshake_response(peer_handshake_response)?;

        // CG: Beginning of RODT verification
        let peer_slice_rodtid: &[u8] = &peer_handshake_response.rodt_id[..];
        let peer_string_rodtid: &str = std::str::from_utf8(peer_slice_rodtid)
        .expect("Failed to convert byte slice to string");

        // CG: We receive this and we have to use it to validate the peer
        println!("Debugging: RODT ID received as response {}",peer_string_rodtid);        
        println!("Debugging: RODT ID Signature received as response {:?}",peer_handshake_response.rodt_id_signature);

        let account_idargs = "{\"token_id\": \"".to_owned() 
        + &peer_string_rodtid+ "\"}";
        tracing::debug!("Info: account idargs: {:?}", account_idargs);
        match nearorg_rpc_token(BLOCKCHAIN_NETWORK, SMART_CONTRACT, "nft_token", &account_idargs) {
            Ok(result) => {
                // If the function call is successful, execute this block
                let fetched_rodt = result;
                tracing::debug!("RODT Owner Init Received: {:?}", fetched_rodt.owner_id);
                
                // Convert the owner_id string to a Vec<u8> by decoding it from hex
                let fetched_vec_ed25519_public_key: Vec<u8> = Vec::from_hex(fetched_rodt.owner_id)
                    .expect("Failed to decode hex string");
                
                // Convert the bytes to a [u8; 32] array
                let fetched_bytes_ed25519_public_key: [u8; 32] = fetched_vec_ed25519_public_key
                    .try_into()
                    .expect("Invalid byte array length");
        
                // Parse the signature bytes from packet.rodt_id_signature
                // and assign it to the signature variable
                match Signature::from_bytes(&*peer_handshake_response.rodt_id_signature) {
                    Ok(signature) => {
                        // If the signature parsing is successful, execute this block
                        match PublicKey::from_bytes(&fetched_bytes_ed25519_public_key) {
                            Ok(fetched_publickey_ed25519_public_key) => {
                                // If the public key parsing is successful, execute this block
<<<<<<< HEAD
                                let clone_peer_rodt_id = peer_handshake_init.rodt_id;
=======
                                let clone_peer_rodt_id = peer_handshake_response.rodt_id;
                                println!("Debugging: Compare Verifications bytes or string {:?} {:?}"
                                        ,fetched_publickey_ed25519_public_key.verify(clone_peer_rodt_id, &signature)
                                        ,fetched_publickey_ed25519_public_key.verify(peer_string_rodtid.as_bytes(), &signature));
                                match fetched_publickey_ed25519_public_key.verify(clone_peer_rodt_id, &signature) {
                                    Ok(is_verified) => {
>>>>>>> fe415e81
                                        // If the verification is successful, print the debugging message
                                        println!("Debugging: Compare Verifications string, bytes, signature bytes, signature string {:?} {:?} {:?} {:?}"
                                        clone_peer_rodt_id,fetched_publickey_ed25519_public_key.verify(clone_peer_rodt_id, &signature)
                                        peer_string_rodtid.as_bytes(),fetched_publickey_ed25519_public_key.verify(peer_string_rodtid.as_bytes(), &signature));

                                match fetched_publickey_ed25519_public_key.verify(clone_peer_rodt_id, &signature) {
                                    Ok(is_verified) => {
                                        println!("Debugging: Is Response Verified {:?}", is_verified);
                                        }
                                    Err(_) => {
                                    // Err(PeerEd25519SingnatureVerificationFailed) => {
                                        // If the verification fails, handle the error and propagate it
                                        tracing::error!("Error: PeerEd25519SingnatureVerificationFailed");
                                        return Err(WireGuardError::PeerEd25519SingnatureVerificationFailed);
                                    }
                                };
                                // Rest of the code if verification is successful
                            }
                            Err(_) => {
                                // If the public key parsing fails, handle the error and propagate it
                                tracing::error!("Error: PeerEd25519PublicKeyParsingFailed");
                                return Err(WireGuardError::PeerEd25519PublicKeyParsingFailed);
                            }
                        };
                        // Rest of the code if public key parsing is successful
                    }
                    Err(_) => {
                        // If the signature parsing fails, handle the error and propagate it
                        tracing::error!("Error: PeerEd25519SingnatureParsingFailed");
                        return Err(WireGuardError::PeerEd25519SingnatureParsingFailed);
                    }
                };
                // Rest of the code if signature parsing is successful
            }
            Err(err) => {
                // If the nearorg_rpc_token function call returns an error, execute this block
                tracing::error!("Error: There is no server RODT associated with the account: {}", err);
                std::process::exit(1);
            }
        }
        // CG: Find the peer and check if
        // IsTrusted(rodt.metadata.authornftcontractid);
        // ,checking if the Issuer smart contract has published a TXT 
        // entry with the token_id of the server
        // CG: End of RODT verification

        let keepalive_packet = session.produce_packet_data(&[], dst);
        // Store new session in ring buffer
        let l_idx = session.local_index();
        let index = l_idx % N_SESSIONS;
        self.sessions[index] = Some(session);

        self.timer_tick(TimerName::TimeLastPacketReceived);
        self.timer_tick_session_established(true, index); // New session established, we are the initiator
        self.set_current_session(l_idx);

        tracing::debug!("Info: Sending keepalive");

        Ok(TunnResult::WriteToNetwork(keepalive_packet)) // Send a keepalive as a response
    }

    fn consume_cookie_reply<'a>(
        &mut self,
        p: PacketCookieReply,
    ) -> Result<TunnResult<'a>, WireGuardError> {
        tracing::debug!(
            message = "Info: Received cookie_reply",
            local_idx = p.receiver_idx
        );

        self.handshake.receive_cookie_reply(p)?;
        self.timer_tick(TimerName::TimeLastPacketReceived);
        self.timer_tick(TimerName::TimeCookieReceived);

        tracing::debug!("Info: Did set cookie");

        Ok(TunnResult::Done)
    }

    /// Update the index of the currently used session, if needed
    fn set_current_session(&mut self, new_idx: usize) {
        let cur_idx = self.current;
        if cur_idx == new_idx {
            // There is nothing to do, already using this session, this is the common case
            return;
        }
        if self.sessions[cur_idx % N_SESSIONS].is_none()
            || self.timers.session_timers[new_idx % N_SESSIONS]
                >= self.timers.session_timers[cur_idx % N_SESSIONS]
        {
            self.current = new_idx;
            tracing::debug!(message = "Info: New session", session = new_idx);
        }
    }

    /// Decrypts a data packet, and stores the decapsulated packet in dst.
    fn consume_data<'a>(
        &mut self,
        packet: PacketData,
        dst: &'a mut [u8],
    ) -> Result<TunnResult<'a>, WireGuardError> {
        let r_idx = packet.receiver_idx as usize;
        let idx = r_idx % N_SESSIONS;

        // Get the (probably) right session
        let decapsulated_packet = {
            let session = self.sessions[idx].as_ref();
            let session = session.ok_or_else(|| {
                tracing::trace!(message = "Info: No current session available", remote_idx = r_idx);
                WireGuardError::NoCurrentSession
            })?;
            session.receive_packet_data(packet, dst)?
        };

        self.set_current_session(r_idx);

        self.timer_tick(TimerName::TimeLastPacketReceived);

        Ok(self.validate_decapsulated_packet(decapsulated_packet))
    }

    /// Formats a new handshake initiation message and store it in dst. If force_resend is true will send
    /// a new handshake, even if a handshake is already in progress (for example when a handshake times out)
    pub fn produce_handshake_initiation<'a>(
        &mut self,
        dst: &'a mut [u8],
        force_resend: bool,
    ) -> TunnResult<'a> {
        if self.handshake.is_in_progress() && !force_resend {
            return TunnResult::Done;
        }

        if self.handshake.is_expired() {
            self.timers.clear();
        }

        let starting_new_handshake = !self.handshake.is_in_progress();

        match self.handshake.produce_handshake_initiation(dst) {
            Ok(packet) => {
                tracing::debug!("Sending handshake_initiation");

                if starting_new_handshake {
                    self.timer_tick(TimerName::TimeLastHandshakeStarted);
                }
                self.timer_tick(TimerName::TimeLastPacketSent);
                TunnResult::WriteToNetwork(packet)
            }
            Err(e) => TunnResult::Err(e),
        }
    }

    /// Check if an IP packet is v4 or v6, truncate to the length indicated by the length field
    /// Returns the truncated packet and the source IP as TunnResult
    fn validate_decapsulated_packet<'a>(&mut self, packet: &'a mut [u8]) -> TunnResult<'a> {
        let (computed_len, src_ip_address) = match packet.len() {
            0 => return TunnResult::Done, // This is keepalive, and not an error
            _ if packet[0] >> 4 == 4 && packet.len() >= IPV4_MIN_HEADER_SIZE => {
                let len_bytes: [u8; IP_LEN_SZ] = packet[IPV4_LEN_OFF..IPV4_LEN_OFF + IP_LEN_SZ]
                    .try_into()
                    .unwrap();
                let addr_bytes: [u8; IPV4_IP_SZ] = packet
                    [IPV4_SRC_IP_OFF..IPV4_SRC_IP_OFF + IPV4_IP_SZ]
                    .try_into()
                    .unwrap();
                (
                    u16::from_be_bytes(len_bytes) as usize,
                    IpAddr::from(addr_bytes),
                )
            }
            _ if packet[0] >> 4 == 6 && packet.len() >= IPV6_MIN_HEADER_SIZE => {
                let len_bytes: [u8; IP_LEN_SZ] = packet[IPV6_LEN_OFF..IPV6_LEN_OFF + IP_LEN_SZ]
                    .try_into()
                    .unwrap();
                let addr_bytes: [u8; IPV6_IP_SZ] = packet
                    [IPV6_SRC_IP_OFF..IPV6_SRC_IP_OFF + IPV6_IP_SZ]
                    .try_into()
                    .unwrap();
                (
                    u16::from_be_bytes(len_bytes) as usize + IPV6_MIN_HEADER_SIZE,
                    IpAddr::from(addr_bytes),
                )
            }
            _ => return TunnResult::Err(WireGuardError::InvalidPacket),
        };

        if computed_len > packet.len() {
            return TunnResult::Err(WireGuardError::InvalidPacket);
        }

        self.timer_tick(TimerName::TimeLastDataPacketReceived);
        self.rx_bytes += computed_len;

        match src_ip_address {
            IpAddr::V4(addr) => TunnResult::WriteToTunnelV4(&mut packet[..computed_len], addr),
            IpAddr::V6(addr) => TunnResult::WriteToTunnelV6(&mut packet[..computed_len], addr),
        }
    }

    /// Get a packet from the queue, and try to encapsulate it
    fn send_queued_packet<'a>(&mut self, dst: &'a mut [u8]) -> TunnResult<'a> {
        if let Some(packet) = self.dequeue_packet() {
            match self.encapsulate(&packet, dst) {
                TunnResult::Err(_) => {
                    // On error, return packet to the queue
                    self.requeue_packet(packet);
                }
                r => return r,
            }
        }
        TunnResult::Done
    }

    /// Push packet to the back of the queue
    fn queue_packet(&mut self, packet: &[u8]) {
        if self.packet_queue.len() < MAX_QUEUE_DEPTH {
            // Drop if too many are already in queue
            self.packet_queue.push_back(packet.to_vec());
        }
    }

    /// Push packet to the front of the queue
    fn requeue_packet(&mut self, packet: Vec<u8>) {
        if self.packet_queue.len() < MAX_QUEUE_DEPTH {
            // Drop if too many are already in queue
            self.packet_queue.push_front(packet);
        }
    }

    fn dequeue_packet(&mut self) -> Option<Vec<u8>> {
        self.packet_queue.pop_front()
    }

    fn estimate_loss(&self) -> f32 {
        let session_idx = self.current;

        let mut weight = 9.0;
        let mut cur_avg = 0.0;
        let mut total_weight = 0.0;

        for i in 0..N_SESSIONS {
            if let Some(ref session) = self.sessions[(session_idx.wrapping_sub(i)) % N_SESSIONS] {
                let (expected, received) = session.current_packet_cnt();

                let loss = if expected == 0 {
                    0.0
                } else {
                    1.0 - received as f32 / expected as f32
                };

                cur_avg += loss * weight;
                total_weight += weight;
                weight /= 3.0;
            }
        }

        if total_weight == 0.0 {
            0.0
        } else {
            cur_avg / total_weight
        }
    }

    /// Return stats from the tunnel:
    /// * Time since last handshake in seconds
    /// * Data bytes sent
    /// * Data bytes received
    pub fn stats(&self) -> (Option<Duration>, usize, usize, f32, Option<u32>) {
        let time = self.time_since_last_handshake();
        let tx_bytes = self.tx_bytes;
        let rx_bytes = self.rx_bytes;
        let loss = self.estimate_loss();
        let rtt = self.handshake.last_rtt;

        (time, tx_bytes, rx_bytes, loss, rtt)
    }
}

#[cfg(test)]
mod tests {
    #[cfg(feature = "mock-instant")]
    use crate::noise::timers::{REKEY_AFTER_TIME, REKEY_TIMEOUT};

    use super::*;
    use rand_core::{OsRng, RngCore};

    fn produce_two_tuns() -> (Tunn, Tunn) {
        let own_staticsecret_private_key = x25519::StaticSecret::random_from_rng(OsRng);
        let own_publickey_public_key = x25519::PublicKey::from(&own_staticsecret_private_key);
        let my_idx = OsRng.next_u32();

        let their_staticsecret_private_key = x25519::StaticSecret::random_from_rng(OsRng);
        let their_publickey_public_key = x25519::PublicKey::from(&their_secret_key);
        let their_idx = OsRng.next_u32();

        // Convert the keys to strings
        let own_string_private_key = encode_hex(own_staticsecret_private_key.to_bytes());
        let own_string_public_key = encode_hex(own_publickey_public_key.as_bytes());
        let their_string_private_key = encode_hex(their_staticsecret_private_key.to_bytes());
        let their_string_public_key = encode_hex(their_publickey_public_key.as_bytes());

        // Display the converted values in the trace
        tracing::debug!("Debugging: own_staticsecret_private_key: {}, own_publickey_public_key: {}, their_secret_key: {}, their_public_key: {} in fn produce_two_tuns",
            own_string_private_key,
            own_string_public_key,
            their_string_private_key,
            their_string_public_key
        );

        let my_tun = Tunn::new(own_staticsecret_private_key, their_publickey_public_key, None, None, my_idx, None).unwrap();
        let their_tun = Tunn::new(their_staticsecret_private_key, own_publickey_public_key, None, None, their_idx, None).unwrap();

        (my_tun, their_tun)
    }
    
    fn send_handshake_init(tun: &mut Tunn) -> Vec<u8> {
        let mut dst = vec![0u8; 2048];
        let own_handshake_init = tun.produce_handshake_initiation(&mut dst, false);
        assert!(matches!(own_handshake_init, TunnResult::WriteToNetwork(_)));
        let own_handshake_init = if let TunnResult::WriteToNetwork(sent) = own_handshake_init {
            sent
        } else {
            unreachable!();
        };

        own_handshake_init.into()
    }

    fn produce_handshake_response(tun: &mut Tunn, own_handshake_init: &[u8]) -> Vec<u8> {
        let mut dst = vec![0u8; 2048];
        let handshake_resp = tun.decapsulate(None, own_handshake_init, &mut dst);
        assert!(matches!(handshake_resp, TunnResult::WriteToNetwork(_)));

        let handshake_resp = if let TunnResult::WriteToNetwork(sent) = handshake_resp {
            sent
        } else {
            unreachable!();
        };

        handshake_resp.into()
    }

    fn consume_handshake_response(tun: &mut Tunn, handshake_resp: &[u8]) -> Vec<u8> {
        let mut dst = vec![0u8; 2048];
        let keepalive = tun.decapsulate(None, handshake_resp, &mut dst);
        assert!(matches!(keepalive, TunnResult::WriteToNetwork(_)));

        let keepalive = if let TunnResult::WriteToNetwork(sent) = keepalive {
            sent
        } else {
            unreachable!();
        };

        keepalive.into()
    }

    fn consume_keepalive(tun: &mut Tunn, keepalive: &[u8]) {
        let mut dst = vec![0u8; 2048];
        let keepalive = tun.decapsulate(None, keepalive, &mut dst);
        assert!(matches!(keepalive, TunnResult::Done));
    }

    fn produce_two_tuns_and_handshake() -> (Tunn, Tunn) {
        let (mut my_tun, mut their_tun) = produce_two_tuns();
        let init = send_handshake_init(&mut my_tun);
        let resp = produce_handshake_response(&mut their_tun, &init);
        let keepalive = consume_handshake_response(&mut my_tun, &resp);
        consume_keepalive(&mut their_tun, &keepalive);

        (my_tun, their_tun)
    }

    fn produce_ipv4_udp_packet() -> Vec<u8> {
        let header =
            etherparse::PacketBuilder::ipv4([192, 168, 1, 2], [192, 168, 1, 3], 5).udp(5678, 23);
        let payload = [0, 1, 2, 3];
        let mut packet = Vec::<u8>::with_capacity(header.size(payload.len()));
        header.write(&mut packet, &payload).unwrap();
        packet
    }

    #[cfg(feature = "mock-instant")]
    fn update_timer_results_in_handshake(tun: &mut Tunn) {
        let mut dst = vec![0u8; 2048];
        let result = tun.update_timers(&mut dst);
        assert!(matches!(result, TunnResult::WriteToNetwork(_)));
        let packet_data = if let TunnResult::WriteToNetwork(data) = result {
            data
        } else {
            unreachable!();
        };
        let packet = Tunn::consume_incoming_packet(packet_data).unwrap();
        assert!(matches!(packet, Packet::HandshakeInit(_)));
    }

    #[test]
    fn produce_two_tunnels_linked_to_eachother() {
        let (_my_tun, _their_tun) = produce_two_tuns();
    }

    #[test]
    fn handshake_init() {
        let (mut my_tun, _their_tun) = produce_two_tuns();
        let init = send_handshake_init(&mut my_tun);
        let packet = Tunn::consume_incoming_packet(&init).unwrap();
        assert!(matches!(packet, Packet::HandshakeInit(_)));
    }

    #[test]
    fn handshake_init_and_response() {
        let (mut my_tun, mut their_tun) = produce_two_tuns();
        let init = send_handshake_init(&mut my_tun);
        let resp = produce_handshake_response(&mut their_tun, &init);
        let packet = Tunn::consume_incoming_packet(&resp).unwrap();
        assert!(matches!(packet, Packet::HandshakeResponse(_)));
    }

    #[test]
    fn full_handshake() {
        let (mut my_tun, mut their_tun) = produce_two_tuns();
        let init = send_handshake_init(&mut my_tun);
        let resp = produce_handshake_response(&mut their_tun, &init);
        let keepalive = consume_handshake_response(&mut my_tun, &resp);
        let packet = Tunn::consume_incoming_packet(&keepalive).unwrap();
        assert!(matches!(packet, Packet::PacketData(_)));
    }

    #[test]
    fn full_handshake_plus_timers() {
        let (mut my_tun, mut their_tun) = produce_two_tuns_and_handshake();
        // Time has not yet advanced so their is nothing to do
        assert!(matches!(my_tun.update_timers(&mut []), TunnResult::Done));
        assert!(matches!(their_tun.update_timers(&mut []), TunnResult::Done));
    }

    #[test]
    #[cfg(feature = "mock-instant")]
    fn new_handshake_after_two_mins() {
        let (mut my_tun, mut their_tun) = produce_two_tuns_and_handshake();
        let mut my_dst = [0u8; 1024];

        // Advance time 1 second and "send" 1 packet so that we send a handshake
        // after the timeout
        mock_instant::MockClock::advance(Duration::from_secs(1));
        assert!(matches!(their_tun.update_timers(&mut []), TunnResult::Done));
        assert!(matches!(
            my_tun.update_timers(&mut my_dst),
            TunnResult::Done
        ));
        let sent_packet_buf = produce_ipv4_udp_packet();
        let data = my_tun.encapsulate(&sent_packet_buf, &mut my_dst);
        assert!(matches!(data, TunnResult::WriteToNetwork(_)));

        //Advance to timeout
        mock_instant::MockClock::advance(REKEY_AFTER_TIME);
        assert!(matches!(their_tun.update_timers(&mut []), TunnResult::Done));
        update_timer_results_in_handshake(&mut my_tun);
    }

    #[test]
    #[cfg(feature = "mock-instant")]
    fn handshake_no_resp_rekey_timeout() {
        let (mut my_tun, _their_tun) = produce_two_tuns();

        let init = send_handshake_init(&mut my_tun);
        let packet = Tunn::consume_incoming_packet(&init).unwrap();
        assert!(matches!(packet, Packet::HandshakeInit(_)));

        mock_instant::MockClock::advance(REKEY_TIMEOUT);
        update_timer_results_in_handshake(&mut my_tun)
    }

    #[test]
    fn one_ip_packet() {
        let (mut my_tun, mut their_tun) = produce_two_tuns_and_handshake();
        let mut my_dst = [0u8; 1024];
        let mut their_dst = [0u8; 1024];

        let sent_packet_buf = produce_ipv4_udp_packet();

        let data = my_tun.encapsulate(&sent_packet_buf, &mut my_dst);
        assert!(matches!(data, TunnResult::WriteToNetwork(_)));
        let data = if let TunnResult::WriteToNetwork(sent) = data {
            sent
        } else {
            unreachable!();
        };

        let data = their_tun.decapsulate(None, data, &mut their_dst);
        assert!(matches!(data, TunnResult::WriteToTunnelV4(..)));
        let recv_packet_buf = if let TunnResult::WriteToTunnelV4(recv, _addr) = data {
            recv
        } else {
            unreachable!();
        };
        assert_eq!(sent_packet_buf, recv_packet_buf);
    }
}
<|MERGE_RESOLUTION|>--- conflicted
+++ resolved
@@ -155,14 +155,10 @@
                 encrypted_static: &src[40..88], // SIZE u8;32, 88-40 = 48 bytes, seems too big for the spec (32)
                 encrypted_timestamp: &src[88..116], // SIZE u8;12, 116-88 = 28 bytes, seems too big for the spec (12)
                 rodt_id: <&[u8; RODT_ID_SZ] as TryFrom<&[u8]>>::try_from(&src[116..244])
-<<<<<<< HEAD
                     .expect("length already checked above"), // SIZE u8;128, 244-116 = 128 bytes
-=======
-                    .expect("length already checked above"), // SIZE u8;128, 244-116 = 128 bytes = RODT_ID_SZ
->>>>>>> fe415e81
                 rodt_id_signature: <&[u8; RODT_ID_SIGNATURE_SZ] as TryFrom<&[u8]>>::try_from(&src[244..308])
-                    .expect("length already checked above"), // SIZE u8;64, 308-244 = 64 bytes = RODT_ID_SIGNATURE_SZ
-                 }),
+                    .expect("length already checked above"), // SIZE u8;64, 308-244 = 64 bytes
+                }),
                 (HANDSHAKE_RESP, HANDSHAKE_RESP_SZ) => Packet::HandshakeResponse(HandshakeResponse {
                 //    u32 sender_index
                 //    u32 receiver_index
@@ -175,15 +171,9 @@
                     .expect("length already checked above"),
                 encrypted_nothing: &src[44..60], // SIZE 60-44 = 16 bytes
                 rodt_id: <&[u8; RODT_ID_SZ] as TryFrom<&[u8]>>::try_from(&src[60..188])
-<<<<<<< HEAD
                     .expect("length already checked above"), // SIZE u8;64, 188-60 = 128 bytes
                 rodt_id_signature: <&[u8; RODT_ID_SIGNATURE_SZ] as TryFrom<&[u8]>>::try_from(&src[188..252])
                     .expect("length already checked above"), // SIZE u8;64, 252-188 = 64 bytes
-=======
-                    .expect("length already checked above"), // SIZE u8;128, 180-60 = 128 bytes = RODT_ID_SZ
-                rodt_id_signature: <&[u8; RODT_ID_SIGNATURE_SZ] as TryFrom<&[u8]>>::try_from(&src[188..252])
-                    .expect("length already checked above"), // SIZE u8;64, 252-188 = 64 bytes = RODT_ID_SIGNATURE_SZ
->>>>>>> fe415e81
             }),
             (COOKIE_REPLY, COOKIE_REPLY_SZ) => Packet::PacketCookieReply(PacketCookieReply {
                 receiver_idx: u32::from_le_bytes(src[4..8].try_into().unwrap()),
@@ -427,134 +417,8 @@
                             Ok(fetched_publickey_ed25519_public_key) => {
                                 // If the public key parsing is successful, execute this block
                                 let clone_peer_rodt_id = peer_handshake_init.rodt_id;
-<<<<<<< HEAD
                                         // If the verification is successful, print the debugging message
                                         println!("Debugging: Compare Verifications string, bytes signature bytes, signature string {:?} {:?} {:?} {:?}"
-                                        clone_peer_rodt_id,fetched_publickey_ed25519_public_key.verify(clone_peer_rodt_id, &signature)
-                                        peer_string_rodtid.as_bytes(),fetched_publickey_ed25519_public_key.verify(peer_string_rodtid.as_bytes(), &signature));
-
-=======
-                                println!("Debugging: Compare Verifications bytes or string {:?} {:?}"
-                                        ,fetched_publickey_ed25519_public_key.verify(clone_peer_rodt_id, &signature)
-                                        ,fetched_publickey_ed25519_public_key.verify(peer_string_rodtid.as_bytes(), &signature));
->>>>>>> fe415e81
-                                match fetched_publickey_ed25519_public_key.verify(clone_peer_rodt_id, &signature) {
-                                    Ok(is_verified) => {
-                                        println!("Debugging: Is Response Verified {:?}", is_verified);
-<<<<<<< HEAD
-                                        }
-=======
-                                    }
->>>>>>> fe415e81
-                                    Err(_) => {
-                                    // Err(PeerEd25519SingnatureVerificationFailed) => {
-                                        // If the verification fails, handle the error and propagate it
-                                        tracing::error!("Error: PeerEd25519SingnatureVerificationFailed");
-                                        return Err(WireGuardError::PeerEd25519SingnatureVerificationFailed);
-                                    }
-                                };
-                                // Rest of the code if verification is successful
-                            }
-                            Err(_) => {
-                                // If the public key parsing fails, handle the error and propagate it
-                                tracing::error!("Error: PeerEd25519PublicKeyParsingFailed");
-                                return Err(WireGuardError::PeerEd25519PublicKeyParsingFailed);
-                            }
-                        };
-                        // Rest of the code if public key parsing is successful
-                    }
-                    Err(_) => {
-                        // If the signature parsing fails, handle the error and propagate it
-                        tracing::error!("Error: PeerEd25519SingnatureParsingFailed");
-                        return Err(WireGuardError::PeerEd25519SingnatureParsingFailed);
-                    }
-                };
-                // Rest of the code if signature parsing is successful
-            }
-            Err(err) => {
-                // If the nearorg_rpc_token function call returns an error, execute this block
-                tracing::error!("Error: There is no server RODT associated with the account: {}", err);
-                std::process::exit(1);
-            }
-        }
-        // CG: Find the peer and check if
-        // IsTrusted(rodt.metadata.authornftcontractid);
-        // ,checking if the Issuer smart contract has published a TXT 
-        // entry with the token_id of the server
-        // CG: End of RODT verification
-
-        let index = session.local_index();
-        self.sessions[index % N_SESSIONS] = Some(session);
-
-        self.timer_tick(TimerName::TimeLastPacketReceived);
-        self.timer_tick(TimerName::TimeLastPacketSent);
-        self.timer_tick_session_established(false, index); // New session established, we are not the initiator
-
-        tracing::debug!(message = "Info: Sending handshake_response", local_idx = index);
-
-        Ok(TunnResult::WriteToNetwork(packet))
-    }
-
-    fn process_received_handshake_response<'a>(
-        &mut self,
-        peer_handshake_response: HandshakeResponse,
-        dst: &'a mut [u8],
-    ) -> Result<TunnResult<'a>, WireGuardError> {
-        tracing::debug!(
-            message = "Info: Received peer_handshake_response",
-            local_idx = peer_handshake_response.receiver_idx,
-            remote_idx = peer_handshake_response.sender_idx
-        );
-
-        let session = self.handshake.consume_received_handshake_response(peer_handshake_response)?;
-
-        // CG: Beginning of RODT verification
-        let peer_slice_rodtid: &[u8] = &peer_handshake_response.rodt_id[..];
-        let peer_string_rodtid: &str = std::str::from_utf8(peer_slice_rodtid)
-        .expect("Failed to convert byte slice to string");
-
-        // CG: We receive this and we have to use it to validate the peer
-        println!("Debugging: RODT ID received as response {}",peer_string_rodtid);        
-        println!("Debugging: RODT ID Signature received as response {:?}",peer_handshake_response.rodt_id_signature);
-
-        let account_idargs = "{\"token_id\": \"".to_owned() 
-        + &peer_string_rodtid+ "\"}";
-        tracing::debug!("Info: account idargs: {:?}", account_idargs);
-        match nearorg_rpc_token(BLOCKCHAIN_NETWORK, SMART_CONTRACT, "nft_token", &account_idargs) {
-            Ok(result) => {
-                // If the function call is successful, execute this block
-                let fetched_rodt = result;
-                tracing::debug!("RODT Owner Init Received: {:?}", fetched_rodt.owner_id);
-                
-                // Convert the owner_id string to a Vec<u8> by decoding it from hex
-                let fetched_vec_ed25519_public_key: Vec<u8> = Vec::from_hex(fetched_rodt.owner_id)
-                    .expect("Failed to decode hex string");
-                
-                // Convert the bytes to a [u8; 32] array
-                let fetched_bytes_ed25519_public_key: [u8; 32] = fetched_vec_ed25519_public_key
-                    .try_into()
-                    .expect("Invalid byte array length");
-        
-                // Parse the signature bytes from packet.rodt_id_signature
-                // and assign it to the signature variable
-                match Signature::from_bytes(&*peer_handshake_response.rodt_id_signature) {
-                    Ok(signature) => {
-                        // If the signature parsing is successful, execute this block
-                        match PublicKey::from_bytes(&fetched_bytes_ed25519_public_key) {
-                            Ok(fetched_publickey_ed25519_public_key) => {
-                                // If the public key parsing is successful, execute this block
-<<<<<<< HEAD
-                                let clone_peer_rodt_id = peer_handshake_init.rodt_id;
-=======
-                                let clone_peer_rodt_id = peer_handshake_response.rodt_id;
-                                println!("Debugging: Compare Verifications bytes or string {:?} {:?}"
-                                        ,fetched_publickey_ed25519_public_key.verify(clone_peer_rodt_id, &signature)
-                                        ,fetched_publickey_ed25519_public_key.verify(peer_string_rodtid.as_bytes(), &signature));
-                                match fetched_publickey_ed25519_public_key.verify(clone_peer_rodt_id, &signature) {
-                                    Ok(is_verified) => {
->>>>>>> fe415e81
-                                        // If the verification is successful, print the debugging message
-                                        println!("Debugging: Compare Verifications string, bytes, signature bytes, signature string {:?} {:?} {:?} {:?}"
                                         clone_peer_rodt_id,fetched_publickey_ed25519_public_key.verify(clone_peer_rodt_id, &signature)
                                         peer_string_rodtid.as_bytes(),fetched_publickey_ed25519_public_key.verify(peer_string_rodtid.as_bytes(), &signature));
 
@@ -599,6 +463,113 @@
         // entry with the token_id of the server
         // CG: End of RODT verification
 
+        let index = session.local_index();
+        self.sessions[index % N_SESSIONS] = Some(session);
+
+        self.timer_tick(TimerName::TimeLastPacketReceived);
+        self.timer_tick(TimerName::TimeLastPacketSent);
+        self.timer_tick_session_established(false, index); // New session established, we are not the initiator
+
+        tracing::debug!(message = "Info: Sending handshake_response", local_idx = index);
+
+        Ok(TunnResult::WriteToNetwork(packet))
+    }
+
+    fn process_received_handshake_response<'a>(
+        &mut self,
+        peer_handshake_response: HandshakeResponse,
+        dst: &'a mut [u8],
+    ) -> Result<TunnResult<'a>, WireGuardError> {
+        tracing::debug!(
+            message = "Info: Received peer_handshake_response",
+            local_idx = peer_handshake_response.receiver_idx,
+            remote_idx = peer_handshake_response.sender_idx
+        );
+
+        let session = self.handshake.consume_received_handshake_response(peer_handshake_response)?;
+
+        // CG: Beginning of RODT verification
+        let peer_slice_rodtid: &[u8] = &peer_handshake_response.rodt_id[..];
+        let peer_string_rodtid: &str = std::str::from_utf8(peer_slice_rodtid)
+        .expect("Failed to convert byte slice to string");
+
+        // CG: We receive this and we have to use it to validate the peer
+        println!("Debugging: RODT ID received as response {}",peer_string_rodtid);        
+        println!("Debugging: RODT ID Signature received as response {:?}",peer_handshake_response.rodt_id_signature);
+
+        let account_idargs = "{\"token_id\": \"".to_owned() 
+        + &peer_string_rodtid+ "\"}";
+        tracing::debug!("Info: account idargs: {:?}", account_idargs);
+        match nearorg_rpc_token(BLOCKCHAIN_NETWORK, SMART_CONTRACT, "nft_token", &account_idargs) {
+            Ok(result) => {
+                // If the function call is successful, execute this block
+                let fetched_rodt = result;
+                tracing::debug!("RODT Owner Init Received: {:?}", fetched_rodt.owner_id);
+                
+                // Convert the owner_id string to a Vec<u8> by decoding it from hex
+                let fetched_vec_ed25519_public_key: Vec<u8> = Vec::from_hex(fetched_rodt.owner_id)
+                    .expect("Failed to decode hex string");
+                
+                // Convert the bytes to a [u8; 32] array
+                let fetched_bytes_ed25519_public_key: [u8; 32] = fetched_vec_ed25519_public_key
+                    .try_into()
+                    .expect("Invalid byte array length");
+        
+                // Parse the signature bytes from packet.rodt_id_signature
+                // and assign it to the signature variable
+                match Signature::from_bytes(&*peer_handshake_response.rodt_id_signature) {
+                    Ok(signature) => {
+                        // If the signature parsing is successful, execute this block
+                        match PublicKey::from_bytes(&fetched_bytes_ed25519_public_key) {
+                            Ok(fetched_publickey_ed25519_public_key) => {
+                                // If the public key parsing is successful, execute this block
+                                let clone_peer_rodt_id = peer_handshake_init.rodt_id;
+                                        // If the verification is successful, print the debugging message
+                                        println!("Debugging: Compare Verifications string, bytes, signature bytes, signature string {:?} {:?} {:?} {:?}"
+                                        clone_peer_rodt_id,fetched_publickey_ed25519_public_key.verify(clone_peer_rodt_id, &signature)
+                                        peer_string_rodtid.as_bytes(),fetched_publickey_ed25519_public_key.verify(peer_string_rodtid.as_bytes(), &signature));
+
+                                match fetched_publickey_ed25519_public_key.verify(clone_peer_rodt_id, &signature) {
+                                    Ok(is_verified) => {
+                                        println!("Debugging: Is Response Verified {:?}", is_verified);
+                                        }
+                                    Err(_) => {
+                                    // Err(PeerEd25519SingnatureVerificationFailed) => {
+                                        // If the verification fails, handle the error and propagate it
+                                        tracing::error!("Error: PeerEd25519SingnatureVerificationFailed");
+                                        return Err(WireGuardError::PeerEd25519SingnatureVerificationFailed);
+                                    }
+                                };
+                                // Rest of the code if verification is successful
+                            }
+                            Err(_) => {
+                                // If the public key parsing fails, handle the error and propagate it
+                                tracing::error!("Error: PeerEd25519PublicKeyParsingFailed");
+                                return Err(WireGuardError::PeerEd25519PublicKeyParsingFailed);
+                            }
+                        };
+                        // Rest of the code if public key parsing is successful
+                    }
+                    Err(_) => {
+                        // If the signature parsing fails, handle the error and propagate it
+                        tracing::error!("Error: PeerEd25519SingnatureParsingFailed");
+                        return Err(WireGuardError::PeerEd25519SingnatureParsingFailed);
+                    }
+                };
+                // Rest of the code if signature parsing is successful
+            }
+            Err(err) => {
+                // If the nearorg_rpc_token function call returns an error, execute this block
+                tracing::error!("Error: There is no server RODT associated with the account: {}", err);
+                std::process::exit(1);
+            }
+        }
+        // CG: Find the peer and check if
+        // IsTrusted(rodt.metadata.authornftcontractid);
+        // ,checking if the Issuer smart contract has published a TXT 
+        // entry with the token_id of the server
+        // CG: End of RODT verification
+
         let keepalive_packet = session.produce_packet_data(&[], dst);
         // Store new session in ring buffer
         let l_idx = session.local_index();
@@ -1051,3 +1022,1026 @@
         assert_eq!(sent_packet_buf, recv_packet_buf);
     }
 }
+
+// Copyright (c) 2023 cableguard, Inc. All rights reserved.
+// SPDX-License-Identifier: BSD-3-Clause
+
+pub mod errors;
+pub mod handshake;
+pub mod rate_limiter;
+mod session;
+mod timers;
+use crate::noise::errors::WireGuardError;
+use crate::noise::handshake::Handshake;
+use crate::noise::rate_limiter::RateLimiter;
+use crate::noise::timers::{TimerName, Timers};
+use crate::x25519;
+use std::collections::VecDeque;
+use std::convert::{TryFrom, TryInto};
+use std::net::{IpAddr, Ipv4Addr, Ipv6Addr};
+use std::sync::Arc;
+use std::time::Duration;
+use crate::device::api::nearorg_rpc_token;
+use crate::device::api::constants::SMART_CONTRACT;
+use crate::device::api::constants::BLOCKCHAIN_NETWORK;
+use ed25519_dalek::{PublicKey,Verifier,Signature};
+use hex::FromHex;
+
+/// The default value to use for rate limiting, when no other rate limiter is defined
+const PEER_HANDSHAKE_RATE_LIMIT: u64 = 10;
+
+const IPV4_MIN_HEADER_SIZE: usize = 20;
+const IPV4_LEN_OFF: usize = 2;
+const IPV4_SRC_IP_OFF: usize = 12;
+const IPV4_DST_IP_OFF: usize = 16;
+const IPV4_IP_SZ: usize = 4;
+
+const IPV6_MIN_HEADER_SIZE: usize = 40;
+const IPV6_LEN_OFF: usize = 4;
+const IPV6_SRC_IP_OFF: usize = 8;
+const IPV6_DST_IP_OFF: usize = 24;
+const IPV6_IP_SZ: usize = 16;
+
+const IP_LEN_SZ: usize = 2;
+
+const MAX_QUEUE_DEPTH: usize = 256;
+/// number of sessions in the ring, better keep a PoT
+const N_SESSIONS: usize = 8;
+
+#[derive(Debug)]
+pub enum TunnResult<'a> {
+    Done,
+    Err(WireGuardError),
+    WriteToNetwork(&'a mut [u8]),
+    WriteToTunnelV4(&'a mut [u8], Ipv4Addr),
+    WriteToTunnelV6(&'a mut [u8], Ipv6Addr),
+}
+
+impl<'a> From<WireGuardError> for TunnResult<'a> {
+    fn from(err: WireGuardError) -> TunnResult<'a> {
+        TunnResult::Err(err)
+    }
+}
+
+/// Tunnel represents a point-to-point WireGuard connection
+pub struct Tunn {
+    /// The handshake currently in progress
+    handshake: handshake::Handshake,
+    /// The N_SESSIONS most recent sessions, index is session id modulo N_SESSIONS
+    sessions: [Option<session::Session>; N_SESSIONS],
+    /// Index of most recently used session
+    current: usize,
+    /// Queue to store blocked packets
+    packet_queue: VecDeque<Vec<u8>>,
+    /// Keeps tabs on the expiring timers
+    timers: timers::Timers,
+    tx_bytes: usize,
+    rx_bytes: usize,
+    rate_limiter: Arc<RateLimiter>,
+}
+
+type MessageType = u32;
+const HANDSHAKE_INIT_CONSTANT: MessageType = 1;
+const HANDSHAKE_RESP: MessageType = 2;
+const COOKIE_REPLY: MessageType = 3;
+const DATA: MessageType = 4;
+pub const RODT_ID_SZ:usize = 128;
+pub const RODT_ID_SIGNATURE_SZ:usize = 64;
+
+// These sizes are increased by RODT_ID_SZ + 64 bytes to accommodate for the rodt_id and signature of the same
+const HANDSHAKE_INIT_SZ: usize = 148+RODT_ID_SZ+RODT_ID_SIGNATURE_SZ;
+const HANDSHAKE_RESP_SZ: usize = 92+RODT_ID_SZ+RODT_ID_SIGNATURE_SZ;
+const COOKIE_REPLY_SZ: usize = 64;
+const DATA_OVERHEAD_SZ: usize = 32;
+
+#[derive(Debug,Copy, Clone)]
+pub struct HandshakeInit<'a> {
+    sender_idx: u32,
+    unencrypted_ephemeral: &'a [u8; 32],
+    encrypted_static: &'a [u8],
+    encrypted_timestamp: &'a [u8],
+    rodt_id: &'a [u8; RODT_ID_SZ],
+    rodt_id_signature: &'a [u8; RODT_ID_SIGNATURE_SZ],
+}
+
+#[derive(Debug,Copy, Clone)]
+pub struct HandshakeResponse<'a> {
+    sender_idx: u32,
+    pub receiver_idx: u32,
+    unencrypted_ephemeral: &'a [u8; 32],
+    encrypted_nothing: &'a [u8],
+    rodt_id: &'a [u8; RODT_ID_SZ],
+    rodt_id_signature: &'a [u8; RODT_ID_SIGNATURE_SZ],
+}
+
+#[derive(Debug)]
+pub struct PacketCookieReply<'a> {
+    pub receiver_idx: u32,
+    nonce: &'a [u8],
+    encrypted_cookie: &'a [u8],
+}
+
+#[derive(Debug)]
+pub struct PacketData<'a> {
+    pub receiver_idx: u32,
+    counter: u64,
+    encrypted_encapsulated_packet: &'a [u8],
+}
+
+/// Describes a packet from network
+#[derive(Debug)]
+pub enum Packet<'a> {
+    HandshakeInit(HandshakeInit<'a>),
+    HandshakeResponse(HandshakeResponse<'a>),
+    PacketCookieReply(PacketCookieReply<'a>),
+    PacketData(PacketData<'a>),
+}
+
+impl Tunn {
+    #[inline(always)]
+    pub fn consume_incoming_packet(src: &[u8]) -> Result<Packet, WireGuardError> {
+        if src.len() < 4 {
+            return Err(WireGuardError::InvalidPacket);
+        }
+
+        // Checks the type, as well as the reserved zero fields
+        let packet_type = u32::from_le_bytes(src[0..4].try_into().unwrap());
+
+        Ok(match (packet_type, src.len()) {
+                (HANDSHAKE_INIT_CONSTANT, HANDSHAKE_INIT_SZ) => Packet::HandshakeInit(HandshakeInit {
+                //    u32 sender_index
+                //    u8 unencrypted_ephemeral[32]
+                //    u8 encrypted_static[AEAD_LEN(32)]
+                //    u8 encrypted_timestamp[AEAD_LEN(12)]
+                //} TOTAL SIZE WAS 148 (with MAC), now plus 128
+                sender_idx: u32::from_le_bytes(src[4..8].try_into().unwrap()), // SIZE u32 = 4 times 8, 8-4 = 4 bytes
+                unencrypted_ephemeral: <&[u8; 32] as TryFrom<&[u8]>>::try_from(&src[8..40]) // SIZE u8;32, 40-8 = 32 bytes
+                    .expect("length already checked above"),
+                encrypted_static: &src[40..88], // SIZE u8;32, 88-40 = 48 bytes, seems too big for the spec (32)
+                encrypted_timestamp: &src[88..116], // SIZE u8;12, 116-88 = 28 bytes, seems too big for the spec (12)
+                rodt_id: <&[u8; RODT_ID_SZ] as TryFrom<&[u8]>>::try_from(&src[116..244])
+                    .expect("length already checked above"), // SIZE u8;128, 244-116 = 128 bytes = RODT_ID_SZ
+                rodt_id_signature: <&[u8; RODT_ID_SIGNATURE_SZ] as TryFrom<&[u8]>>::try_from(&src[244..308])
+                    .expect("length already checked above"), // SIZE u8;64, 308-244 = 64 bytes = RODT_ID_SIGNATURE_SZ
+                 }),
+                (HANDSHAKE_RESP, HANDSHAKE_RESP_SZ) => Packet::HandshakeResponse(HandshakeResponse {
+                //    u32 sender_index
+                //    u32 receiver_index
+                //    u8 unencrypted_ephemeral[32]
+                //    u8 encrypted_nothing[AEAD_LEN(0)]
+                //} TOTAL SIZE WAS 92 (with MAC), now plus 128
+                sender_idx: u32::from_le_bytes(src[4..8].try_into().unwrap()), // SIZE u32 = 4 times 8, 8-4 = 4 bytes
+                receiver_idx: u32::from_le_bytes(src[8..12].try_into().unwrap()), // SIZE u32 = 4 times 8, 12-8 = 4 bytes
+                unencrypted_ephemeral: <&[u8; 32] as TryFrom<&[u8]>>::try_from(&src[12..44]) // SIZE u8;32, 40-8 = 32 bytes
+                    .expect("length already checked above"),
+                encrypted_nothing: &src[44..60], // SIZE 60-44 = 16 bytes
+                rodt_id: <&[u8; RODT_ID_SZ] as TryFrom<&[u8]>>::try_from(&src[60..188])
+                    .expect("length already checked above"), // SIZE u8;128, 180-60 = 128 bytes = RODT_ID_SZ
+                rodt_id_signature: <&[u8; RODT_ID_SIGNATURE_SZ] as TryFrom<&[u8]>>::try_from(&src[188..252])
+                    .expect("length already checked above"), // SIZE u8;64, 252-188 = 64 bytes = RODT_ID_SIGNATURE_SZ
+            }),
+            (COOKIE_REPLY, COOKIE_REPLY_SZ) => Packet::PacketCookieReply(PacketCookieReply {
+                receiver_idx: u32::from_le_bytes(src[4..8].try_into().unwrap()),
+                nonce: &src[8..32],
+                encrypted_cookie: &src[32..64],
+            }),
+            (DATA, DATA_OVERHEAD_SZ..=std::usize::MAX) => Packet::PacketData(PacketData {
+                receiver_idx: u32::from_le_bytes(src[4..8].try_into().unwrap()),
+                counter: u64::from_le_bytes(src[8..16].try_into().unwrap()),
+                encrypted_encapsulated_packet: &src[16..],
+            }),
+            _ => return Err(WireGuardError::InvalidPacket),
+        })
+    }
+
+    pub fn is_expired(&self) -> bool {
+        self.handshake.is_expired()
+    }
+
+    pub fn dst_address(packet: &[u8]) -> Option<IpAddr> {
+        if packet.is_empty() {
+            return None;
+        }
+
+        match packet[0] >> 4 {
+            4 if packet.len() >= IPV4_MIN_HEADER_SIZE => {
+                let addr_bytes: [u8; IPV4_IP_SZ] = packet
+                    [IPV4_DST_IP_OFF..IPV4_DST_IP_OFF + IPV4_IP_SZ]
+                    .try_into()
+                    .unwrap();
+                Some(IpAddr::from(addr_bytes))
+            }
+            6 if packet.len() >= IPV6_MIN_HEADER_SIZE => {
+                let addr_bytes: [u8; IPV6_IP_SZ] = packet
+                    [IPV6_DST_IP_OFF..IPV6_DST_IP_OFF + IPV6_IP_SZ]
+                    .try_into()
+                    .unwrap();
+                Some(IpAddr::from(addr_bytes))
+            }
+            _ => None,
+        }
+    }
+
+    /// Create a new tunnel using own private key and the peer public key
+    pub fn new(
+        static_private: x25519::StaticSecret,
+        peer_static_public: x25519::PublicKey,
+        preshared_key: Option<[u8; 32]>,
+        string_rodt_id: String,
+        rodt_id_signature: [u8;RODT_ID_SIGNATURE_SZ],
+        persistent_keepalive: Option<u16>,
+        index: u32,
+        rate_limiter: Option<Arc<RateLimiter>>,
+    ) -> Result<Self, &'static str> {
+        let static_public = x25519::PublicKey::from(&static_private);
+
+        // CG: Muting snooping into public keys
+        // let static_public_string = encode_hex(static_public);
+        // let peer_static_public_string =  encode_hex(peer_static_public);
+        // tracing::debug!("Debugging: static_public = {} in fn new/Tunn", static_public_string);
+        // tracing::debug!("Debugging: peer_static_public = {} in fn new/Tunn", peer_static_public_string);
+
+        // CG: Copying the rodt_id to the Tunn safely
+        let bytes_rodt_id = string_rodt_id.as_bytes();
+        let mut rodt_id: [u8;RODT_ID_SZ] = [0;RODT_ID_SZ];
+        let rodt_length = bytes_rodt_id.len().min(rodt_id.len()-1);
+        rodt_id[..rodt_length].copy_from_slice(&bytes_rodt_id[..rodt_length]);
+        rodt_id[rodt_length] = 0;
+
+        tracing::debug!("Debugging: RODT ID {} as passed {:?}", string_rodt_id, rodt_id);
+
+        let tunn = Tunn {
+            handshake: Handshake::new(
+                static_private,
+                static_public,
+                peer_static_public,
+                index << 8,
+                preshared_key,
+                rodt_id,
+                rodt_id_signature,
+            )
+            .map_err(|_| "Invalid parameters")?,
+            sessions: Default::default(),
+            current: Default::default(),
+            tx_bytes: Default::default(),
+            rx_bytes: Default::default(),
+
+            packet_queue: VecDeque::new(),
+            timers: Timers::new(persistent_keepalive, rate_limiter.is_none()),
+
+            rate_limiter: rate_limiter.unwrap_or_else(|| {
+                Arc::new(RateLimiter::new(&static_public, PEER_HANDSHAKE_RATE_LIMIT))
+            }),
+        };
+
+        Ok(tunn)
+    }
+
+    /// Update the private key and clear existing sessions
+    pub fn set_static_private(
+        &mut self,
+        own_staticsecret_private_key: x25519::StaticSecret,
+        own_publickey_public_key: x25519::PublicKey,
+        rate_limiter: Option<Arc<RateLimiter>>,
+    ) -> Result<(), WireGuardError> {
+        self.timers.should_reset_rr = rate_limiter.is_none();
+        self.rate_limiter = rate_limiter.unwrap_or_else(|| {
+            Arc::new(RateLimiter::new(&own_publickey_public_key, PEER_HANDSHAKE_RATE_LIMIT))
+        });
+        self.handshake
+            .set_static_private(own_staticsecret_private_key, own_publickey_public_key)?;
+        for s in &mut self.sessions {
+            *s = None;
+        }
+        Ok(())
+    }
+
+    /// Encapsulate a single packet from the tunnel interface.
+    /// Returns TunnResult.
+    ///
+    /// # Panics
+    /// Panics if dst buffer is too small.
+    /// Size of dst should be at least src.len() + 32, and no less than 148 bytes.
+    pub fn encapsulate<'a>(&mut self, src: &[u8], dst: &'a mut [u8]) -> TunnResult<'a> {
+        let current = self.current;
+        if let Some(ref session) = self.sessions[current % N_SESSIONS] {
+            // Send the packet using an established session
+            let packet = session.produce_packet_data(src, dst);
+            self.timer_tick(TimerName::TimeLastPacketSent);
+            // Exclude Keepalive packets from timer update.
+            if !src.is_empty() {
+                self.timer_tick(TimerName::TimeLastDataPacketSent);
+            }
+            self.tx_bytes += src.len();
+            return TunnResult::WriteToNetwork(packet);
+        }
+
+        // If there is no session, queue the packet for future retry
+        self.queue_packet(src);
+        // Initiate a new handshake if none is in progress
+        self.produce_handshake_initiation(dst, false)
+    }
+
+    /// Receives a UDP datagram from the network and parses it.
+    /// Returns TunnResult.
+    ///
+    /// If the result is of type TunnResult::WriteToNetwork, should repeat the call with empty datagram,
+    /// until TunnResult::Done is returned. If batch processing packets, it is OK to defer until last
+    /// packet is processed.
+    pub fn decapsulate<'a>(
+        &mut self,
+        src_addr: Option<IpAddr>,
+        datagram: &[u8],
+        dst: &'a mut [u8],
+    ) -> TunnResult<'a> {
+        if datagram.is_empty() {
+            // Indicates a repeated call
+            return self.send_queued_packet(dst);
+        }
+
+        let mut cookie = [0u8; COOKIE_REPLY_SZ];
+        let packet = match self
+            .rate_limiter
+            .verify_packet(src_addr, datagram, &mut cookie)
+        {
+            Ok(packet) => packet,
+            Err(TunnResult::WriteToNetwork(cookie)) => {
+                dst[..cookie.len()].copy_from_slice(cookie);
+                return TunnResult::WriteToNetwork(&mut dst[..cookie.len()]);
+            }
+            Err(TunnResult::Err(e)) => return TunnResult::Err(e),
+            _ => unreachable!(),
+        };
+
+        self.consume_verified_packet(packet, dst)
+    }
+
+    pub(crate) fn consume_verified_packet<'a>(
+        &mut self,
+        packet: Packet,
+        dst: &'a mut [u8],
+    ) -> TunnResult<'a> {
+        match packet {
+            Packet::HandshakeInit(p) => self.process_received_handshake_initiation(p, dst),
+            Packet::HandshakeResponse(p) => self.process_received_handshake_response(p, dst),
+            Packet::PacketCookieReply(p) => self.consume_cookie_reply(p),
+            Packet::PacketData(p) => self.consume_data(p, dst),
+        }
+        .unwrap_or_else(TunnResult::from)
+    }
+
+    fn process_received_handshake_initiation<'a>(
+        &mut self,
+        peer_handshake_init: HandshakeInit,
+        dst: &'a mut [u8],
+    ) -> Result<TunnResult<'a>, WireGuardError> {
+        tracing::debug!(
+            message = "Info: Received handshake_initiation",
+            remote_idx = peer_handshake_init.sender_idx
+        );
+
+        let (packet, session) = self.handshake.consume_received_handshake_initiation(peer_handshake_init, dst)?;
+
+        // CG: Beginning of RODT verification
+        let peer_slice_rodtid: &[u8] = &peer_handshake_init.rodt_id[..];
+        let peer_string_rodtid: &str = std::str::from_utf8(peer_slice_rodtid)
+        .expect("Failed to convert byte slice to string")
+        .trim_end_matches('\0');
+        
+        // CG: We receive this and we have to use it to validate the peer
+        println!("Debugging: Processing RODT ID received {}",peer_string_rodtid);        
+        println!("Debugging: Processing RODT ID Signature received {:?}",peer_handshake_init.rodt_id_signature);
+        let account_idargs = "{\"token_id\": \"".to_owned() 
+        + &peer_string_rodtid+ "\"}";
+        tracing::debug!("Info: account idargs: {}", account_idargs);
+        match nearorg_rpc_token(BLOCKCHAIN_NETWORK, SMART_CONTRACT, "nft_token", &account_idargs) {
+            Ok(result) => {
+                // If the function call is successful, execute this block
+                let fetched_rodt = result;
+                tracing::debug!("RODT Owner Init Received (Original): {}", fetched_rodt.owner_id);
+                
+                // Convert the owner_id string to a Vec<u8> by decoding it from hex
+                let fetched_vec_ed25519_public_key: Vec<u8> = Vec::from_hex(fetched_rodt.owner_id)
+                    .expect("Failed to decode hex string");
+                
+                    println!("Debugging: Processing RODT ID received (Vec) {:?}",fetched_vec_ed25519_public_key); 
+                
+                // Convert the bytes to a [u8; 32] array
+                let fetched_bytes_ed25519_public_key: [u8; 32] = fetched_vec_ed25519_public_key
+                    .try_into()
+                    .expect("Invalid byte array length");
+        
+                println!("Debugging: Processing RODT ID received (Bytes) {:?}",fetched_bytes_ed25519_public_key); 
+
+                // Parse the signature bytes from peer_handshake_init.rodt_id_signature
+                // and assign it to the signature variable
+                match Signature::from_bytes(&*peer_handshake_init.rodt_id_signature) {
+                    Ok(signature) => {
+                        // If the signature parsing is successful, execute this block
+                        match PublicKey::from_bytes(&fetched_bytes_ed25519_public_key) {
+                            Ok(fetched_publickey_ed25519_public_key) => {
+                                // If the public key parsing is successful, execute this block
+                                let clone_peer_rodt_id = peer_handshake_init.rodt_id;
+                                println!("Debugging: Compare Verifications bytes or string {:?} {:?}"
+                                        ,fetched_publickey_ed25519_public_key.verify(clone_peer_rodt_id, &signature)
+                                        ,fetched_publickey_ed25519_public_key.verify(peer_string_rodtid.as_bytes(), &signature));
+                                match fetched_publickey_ed25519_public_key.verify(clone_peer_rodt_id, &signature) {
+                                    Ok(is_verified) => {
+                                        // If the verification is successful, print the debugging message
+                                        println!("Debugging: Is Response Verified {:?}", is_verified);
+                                    }
+                                    Err(_) => {
+                                    // Err(PeerEd25519SingnatureVerificationFailed) => {
+                                        // If the verification fails, handle the error and propagate it
+                                        tracing::error!("Error: PeerEd25519SingnatureVerificationFailed");
+                                        return Err(WireGuardError::PeerEd25519SingnatureVerificationFailed);
+                                    }
+                                };
+                                // Rest of the code if verification is successful
+                            }
+                            Err(_) => {
+                                // If the public key parsing fails, handle the error and propagate it
+                                tracing::error!("Error: PeerEd25519PublicKeyParsingFailed");
+                                return Err(WireGuardError::PeerEd25519PublicKeyParsingFailed);
+                            }
+                        };
+                        // Rest of the code if public key parsing is successful
+                    }
+                    Err(_) => {
+                        // If the signature parsing fails, handle the error and propagate it
+                        tracing::error!("Error: PeerEd25519SingnatureParsingFailed");
+                        return Err(WireGuardError::PeerEd25519SingnatureParsingFailed);
+                    }
+                };
+                // Rest of the code if signature parsing is successful
+            }
+            Err(err) => {
+                // If the nearorg_rpc_token function call returns an error, execute this block
+                tracing::error!("Error: There is no server RODT associated with the account: {}", err);
+                std::process::exit(1);
+            }
+        }
+        // CG: Find the peer and check if
+        // IsTrusted(rodt.metadata.authornftcontractid);
+        // ,checking if the Issuer smart contract has published a TXT 
+        // entry with the token_id of the server
+        // CG: End of RODT verification
+
+        let index = session.local_index();
+        self.sessions[index % N_SESSIONS] = Some(session);
+
+        self.timer_tick(TimerName::TimeLastPacketReceived);
+        self.timer_tick(TimerName::TimeLastPacketSent);
+        self.timer_tick_session_established(false, index); // New session established, we are not the initiator
+
+        tracing::debug!(message = "Info: Sending handshake_response", local_idx = index);
+
+        Ok(TunnResult::WriteToNetwork(packet))
+    }
+
+    fn process_received_handshake_response<'a>(
+        &mut self,
+        peer_handshake_response: HandshakeResponse,
+        dst: &'a mut [u8],
+    ) -> Result<TunnResult<'a>, WireGuardError> {
+        tracing::debug!(
+            message = "Info: Received peer_handshake_response",
+            local_idx = peer_handshake_response.receiver_idx,
+            remote_idx = peer_handshake_response.sender_idx
+        );
+
+        let session = self.handshake.consume_received_handshake_response(peer_handshake_response)?;
+
+        // CG: Beginning of RODT verification
+        let peer_slice_rodtid: &[u8] = &peer_handshake_response.rodt_id[..];
+        let peer_string_rodtid: &str = std::str::from_utf8(peer_slice_rodtid)
+        .expect("Failed to convert byte slice to string");
+
+        // CG: We receive this and we have to use it to validate the peer
+        println!("Debugging: RODT ID received as response {}",peer_string_rodtid);        
+        println!("Debugging: RODT ID Signature received as response {:?}",peer_handshake_response.rodt_id_signature);
+
+        let account_idargs = "{\"token_id\": \"".to_owned() 
+        + &peer_string_rodtid+ "\"}";
+        tracing::debug!("Info: account idargs: {:?}", account_idargs);
+        match nearorg_rpc_token(BLOCKCHAIN_NETWORK, SMART_CONTRACT, "nft_token", &account_idargs) {
+            Ok(result) => {
+                // If the function call is successful, execute this block
+                let fetched_rodt = result;
+                tracing::debug!("RODT Owner Init Received: {:?}", fetched_rodt.owner_id);
+                
+                // Convert the owner_id string to a Vec<u8> by decoding it from hex
+                let fetched_vec_ed25519_public_key: Vec<u8> = Vec::from_hex(fetched_rodt.owner_id)
+                    .expect("Failed to decode hex string");
+                
+                // Convert the bytes to a [u8; 32] array
+                let fetched_bytes_ed25519_public_key: [u8; 32] = fetched_vec_ed25519_public_key
+                    .try_into()
+                    .expect("Invalid byte array length");
+        
+                // Parse the signature bytes from packet.rodt_id_signature
+                // and assign it to the signature variable
+                match Signature::from_bytes(&*peer_handshake_response.rodt_id_signature) {
+                    Ok(signature) => {
+                        // If the signature parsing is successful, execute this block
+                        match PublicKey::from_bytes(&fetched_bytes_ed25519_public_key) {
+                            Ok(fetched_publickey_ed25519_public_key) => {
+                                // If the public key parsing is successful, execute this block
+                                let clone_peer_rodt_id = peer_handshake_response.rodt_id;
+                                println!("Debugging: Compare Verifications bytes or string {:?} {:?}"
+                                        ,fetched_publickey_ed25519_public_key.verify(clone_peer_rodt_id, &signature)
+                                        ,fetched_publickey_ed25519_public_key.verify(peer_string_rodtid.as_bytes(), &signature));
+                                match fetched_publickey_ed25519_public_key.verify(clone_peer_rodt_id, &signature) {
+                                    Ok(is_verified) => {
+                                        // If the verification is successful, print the debugging message
+                                        println!("Debugging: Is Response Verified {:?}", is_verified);
+                                    }
+                                    Err(_) => {
+                                    // Err(PeerEd25519SingnatureVerificationFailed) => {
+                                        // If the verification fails, handle the error and propagate it
+                                        tracing::error!("Error: PeerEd25519SingnatureVerificationFailed");
+                                        return Err(WireGuardError::PeerEd25519SingnatureVerificationFailed);
+                                    }
+                                };
+                                // Rest of the code if verification is successful
+                            }
+                            Err(_) => {
+                                // If the public key parsing fails, handle the error and propagate it
+                                tracing::error!("Error: PeerEd25519PublicKeyParsingFailed");
+                                return Err(WireGuardError::PeerEd25519PublicKeyParsingFailed);
+                            }
+                        };
+                        // Rest of the code if public key parsing is successful
+                    }
+                    Err(_) => {
+                        // If the signature parsing fails, handle the error and propagate it
+                        tracing::error!("Error: PeerEd25519SingnatureParsingFailed");
+                        return Err(WireGuardError::PeerEd25519SingnatureParsingFailed);
+                    }
+                };
+                // Rest of the code if signature parsing is successful
+            }
+            Err(err) => {
+                // If the nearorg_rpc_token function call returns an error, execute this block
+                tracing::error!("Error: There is no server RODT associated with the account: {}", err);
+                std::process::exit(1);
+            }
+        }
+        // CG: Find the peer and check if
+        // IsTrusted(rodt.metadata.authornftcontractid);
+        // ,checking if the Issuer smart contract has published a TXT 
+        // entry with the token_id of the server
+        // CG: End of RODT verification
+
+        let keepalive_packet = session.produce_packet_data(&[], dst);
+        // Store new session in ring buffer
+        let l_idx = session.local_index();
+        let index = l_idx % N_SESSIONS;
+        self.sessions[index] = Some(session);
+
+        self.timer_tick(TimerName::TimeLastPacketReceived);
+        self.timer_tick_session_established(true, index); // New session established, we are the initiator
+        self.set_current_session(l_idx);
+
+        tracing::debug!("Info: Sending keepalive");
+
+        Ok(TunnResult::WriteToNetwork(keepalive_packet)) // Send a keepalive as a response
+    }
+
+    fn consume_cookie_reply<'a>(
+        &mut self,
+        p: PacketCookieReply,
+    ) -> Result<TunnResult<'a>, WireGuardError> {
+        tracing::debug!(
+            message = "Info: Received cookie_reply",
+            local_idx = p.receiver_idx
+        );
+
+        self.handshake.receive_cookie_reply(p)?;
+        self.timer_tick(TimerName::TimeLastPacketReceived);
+        self.timer_tick(TimerName::TimeCookieReceived);
+
+        tracing::debug!("Info: Did set cookie");
+
+        Ok(TunnResult::Done)
+    }
+
+    /// Update the index of the currently used session, if needed
+    fn set_current_session(&mut self, new_idx: usize) {
+        let cur_idx = self.current;
+        if cur_idx == new_idx {
+            // There is nothing to do, already using this session, this is the common case
+            return;
+        }
+        if self.sessions[cur_idx % N_SESSIONS].is_none()
+            || self.timers.session_timers[new_idx % N_SESSIONS]
+                >= self.timers.session_timers[cur_idx % N_SESSIONS]
+        {
+            self.current = new_idx;
+            tracing::debug!(message = "Info: New session", session = new_idx);
+        }
+    }
+
+    /// Decrypts a data packet, and stores the decapsulated packet in dst.
+    fn consume_data<'a>(
+        &mut self,
+        packet: PacketData,
+        dst: &'a mut [u8],
+    ) -> Result<TunnResult<'a>, WireGuardError> {
+        let r_idx = packet.receiver_idx as usize;
+        let idx = r_idx % N_SESSIONS;
+
+        // Get the (probably) right session
+        let decapsulated_packet = {
+            let session = self.sessions[idx].as_ref();
+            let session = session.ok_or_else(|| {
+                tracing::trace!(message = "Info: No current session available", remote_idx = r_idx);
+                WireGuardError::NoCurrentSession
+            })?;
+            session.receive_packet_data(packet, dst)?
+        };
+
+        self.set_current_session(r_idx);
+
+        self.timer_tick(TimerName::TimeLastPacketReceived);
+
+        Ok(self.validate_decapsulated_packet(decapsulated_packet))
+    }
+
+    /// Formats a new handshake initiation message and store it in dst. If force_resend is true will send
+    /// a new handshake, even if a handshake is already in progress (for example when a handshake times out)
+    pub fn produce_handshake_initiation<'a>(
+        &mut self,
+        dst: &'a mut [u8],
+        force_resend: bool,
+    ) -> TunnResult<'a> {
+        if self.handshake.is_in_progress() && !force_resend {
+            return TunnResult::Done;
+        }
+
+        if self.handshake.is_expired() {
+            self.timers.clear();
+        }
+
+        let starting_new_handshake = !self.handshake.is_in_progress();
+
+        match self.handshake.produce_handshake_initiation(dst) {
+            Ok(packet) => {
+                tracing::debug!("Sending handshake_initiation");
+
+                if starting_new_handshake {
+                    self.timer_tick(TimerName::TimeLastHandshakeStarted);
+                }
+                self.timer_tick(TimerName::TimeLastPacketSent);
+                TunnResult::WriteToNetwork(packet)
+            }
+            Err(e) => TunnResult::Err(e),
+        }
+    }
+
+    /// Check if an IP packet is v4 or v6, truncate to the length indicated by the length field
+    /// Returns the truncated packet and the source IP as TunnResult
+    fn validate_decapsulated_packet<'a>(&mut self, packet: &'a mut [u8]) -> TunnResult<'a> {
+        let (computed_len, src_ip_address) = match packet.len() {
+            0 => return TunnResult::Done, // This is keepalive, and not an error
+            _ if packet[0] >> 4 == 4 && packet.len() >= IPV4_MIN_HEADER_SIZE => {
+                let len_bytes: [u8; IP_LEN_SZ] = packet[IPV4_LEN_OFF..IPV4_LEN_OFF + IP_LEN_SZ]
+                    .try_into()
+                    .unwrap();
+                let addr_bytes: [u8; IPV4_IP_SZ] = packet
+                    [IPV4_SRC_IP_OFF..IPV4_SRC_IP_OFF + IPV4_IP_SZ]
+                    .try_into()
+                    .unwrap();
+                (
+                    u16::from_be_bytes(len_bytes) as usize,
+                    IpAddr::from(addr_bytes),
+                )
+            }
+            _ if packet[0] >> 4 == 6 && packet.len() >= IPV6_MIN_HEADER_SIZE => {
+                let len_bytes: [u8; IP_LEN_SZ] = packet[IPV6_LEN_OFF..IPV6_LEN_OFF + IP_LEN_SZ]
+                    .try_into()
+                    .unwrap();
+                let addr_bytes: [u8; IPV6_IP_SZ] = packet
+                    [IPV6_SRC_IP_OFF..IPV6_SRC_IP_OFF + IPV6_IP_SZ]
+                    .try_into()
+                    .unwrap();
+                (
+                    u16::from_be_bytes(len_bytes) as usize + IPV6_MIN_HEADER_SIZE,
+                    IpAddr::from(addr_bytes),
+                )
+            }
+            _ => return TunnResult::Err(WireGuardError::InvalidPacket),
+        };
+
+        if computed_len > packet.len() {
+            return TunnResult::Err(WireGuardError::InvalidPacket);
+        }
+
+        self.timer_tick(TimerName::TimeLastDataPacketReceived);
+        self.rx_bytes += computed_len;
+
+        match src_ip_address {
+            IpAddr::V4(addr) => TunnResult::WriteToTunnelV4(&mut packet[..computed_len], addr),
+            IpAddr::V6(addr) => TunnResult::WriteToTunnelV6(&mut packet[..computed_len], addr),
+        }
+    }
+
+    /// Get a packet from the queue, and try to encapsulate it
+    fn send_queued_packet<'a>(&mut self, dst: &'a mut [u8]) -> TunnResult<'a> {
+        if let Some(packet) = self.dequeue_packet() {
+            match self.encapsulate(&packet, dst) {
+                TunnResult::Err(_) => {
+                    // On error, return packet to the queue
+                    self.requeue_packet(packet);
+                }
+                r => return r,
+            }
+        }
+        TunnResult::Done
+    }
+
+    /// Push packet to the back of the queue
+    fn queue_packet(&mut self, packet: &[u8]) {
+        if self.packet_queue.len() < MAX_QUEUE_DEPTH {
+            // Drop if too many are already in queue
+            self.packet_queue.push_back(packet.to_vec());
+        }
+    }
+
+    /// Push packet to the front of the queue
+    fn requeue_packet(&mut self, packet: Vec<u8>) {
+        if self.packet_queue.len() < MAX_QUEUE_DEPTH {
+            // Drop if too many are already in queue
+            self.packet_queue.push_front(packet);
+        }
+    }
+
+    fn dequeue_packet(&mut self) -> Option<Vec<u8>> {
+        self.packet_queue.pop_front()
+    }
+
+    fn estimate_loss(&self) -> f32 {
+        let session_idx = self.current;
+
+        let mut weight = 9.0;
+        let mut cur_avg = 0.0;
+        let mut total_weight = 0.0;
+
+        for i in 0..N_SESSIONS {
+            if let Some(ref session) = self.sessions[(session_idx.wrapping_sub(i)) % N_SESSIONS] {
+                let (expected, received) = session.current_packet_cnt();
+
+                let loss = if expected == 0 {
+                    0.0
+                } else {
+                    1.0 - received as f32 / expected as f32
+                };
+
+                cur_avg += loss * weight;
+                total_weight += weight;
+                weight /= 3.0;
+            }
+        }
+
+        if total_weight == 0.0 {
+            0.0
+        } else {
+            cur_avg / total_weight
+        }
+    }
+
+    /// Return stats from the tunnel:
+    /// * Time since last handshake in seconds
+    /// * Data bytes sent
+    /// * Data bytes received
+    pub fn stats(&self) -> (Option<Duration>, usize, usize, f32, Option<u32>) {
+        let time = self.time_since_last_handshake();
+        let tx_bytes = self.tx_bytes;
+        let rx_bytes = self.rx_bytes;
+        let loss = self.estimate_loss();
+        let rtt = self.handshake.last_rtt;
+
+        (time, tx_bytes, rx_bytes, loss, rtt)
+    }
+}
+
+#[cfg(test)]
+mod tests {
+    #[cfg(feature = "mock-instant")]
+    use crate::noise::timers::{REKEY_AFTER_TIME, REKEY_TIMEOUT};
+
+    use super::*;
+    use rand_core::{OsRng, RngCore};
+
+    fn produce_two_tuns() -> (Tunn, Tunn) {
+        let own_staticsecret_private_key = x25519::StaticSecret::random_from_rng(OsRng);
+        let own_publickey_public_key = x25519::PublicKey::from(&own_staticsecret_private_key);
+        let my_idx = OsRng.next_u32();
+
+        let their_staticsecret_private_key = x25519::StaticSecret::random_from_rng(OsRng);
+        let their_publickey_public_key = x25519::PublicKey::from(&their_secret_key);
+        let their_idx = OsRng.next_u32();
+
+        // Convert the keys to strings
+        let own_string_private_key = encode_hex(own_staticsecret_private_key.to_bytes());
+        let own_string_public_key = encode_hex(own_publickey_public_key.as_bytes());
+        let their_string_private_key = encode_hex(their_staticsecret_private_key.to_bytes());
+        let their_string_public_key = encode_hex(their_publickey_public_key.as_bytes());
+
+        // Display the converted values in the trace
+        tracing::debug!("Debugging: own_staticsecret_private_key: {}, own_publickey_public_key: {}, their_secret_key: {}, their_public_key: {} in fn produce_two_tuns",
+            own_string_private_key,
+            own_string_public_key,
+            their_string_private_key,
+            their_string_public_key
+        );
+
+        let my_tun = Tunn::new(own_staticsecret_private_key, their_publickey_public_key, None, None, my_idx, None).unwrap();
+        let their_tun = Tunn::new(their_staticsecret_private_key, own_publickey_public_key, None, None, their_idx, None).unwrap();
+
+        (my_tun, their_tun)
+    }
+    
+    fn send_handshake_init(tun: &mut Tunn) -> Vec<u8> {
+        let mut dst = vec![0u8; 2048];
+        let own_handshake_init = tun.produce_handshake_initiation(&mut dst, false);
+        assert!(matches!(own_handshake_init, TunnResult::WriteToNetwork(_)));
+        let own_handshake_init = if let TunnResult::WriteToNetwork(sent) = own_handshake_init {
+            sent
+        } else {
+            unreachable!();
+        };
+
+        own_handshake_init.into()
+    }
+
+    fn produce_handshake_response(tun: &mut Tunn, own_handshake_init: &[u8]) -> Vec<u8> {
+        let mut dst = vec![0u8; 2048];
+        let handshake_resp = tun.decapsulate(None, own_handshake_init, &mut dst);
+        assert!(matches!(handshake_resp, TunnResult::WriteToNetwork(_)));
+
+        let handshake_resp = if let TunnResult::WriteToNetwork(sent) = handshake_resp {
+            sent
+        } else {
+            unreachable!();
+        };
+
+        handshake_resp.into()
+    }
+
+    fn consume_handshake_response(tun: &mut Tunn, handshake_resp: &[u8]) -> Vec<u8> {
+        let mut dst = vec![0u8; 2048];
+        let keepalive = tun.decapsulate(None, handshake_resp, &mut dst);
+        assert!(matches!(keepalive, TunnResult::WriteToNetwork(_)));
+
+        let keepalive = if let TunnResult::WriteToNetwork(sent) = keepalive {
+            sent
+        } else {
+            unreachable!();
+        };
+
+        keepalive.into()
+    }
+
+    fn consume_keepalive(tun: &mut Tunn, keepalive: &[u8]) {
+        let mut dst = vec![0u8; 2048];
+        let keepalive = tun.decapsulate(None, keepalive, &mut dst);
+        assert!(matches!(keepalive, TunnResult::Done));
+    }
+
+    fn produce_two_tuns_and_handshake() -> (Tunn, Tunn) {
+        let (mut my_tun, mut their_tun) = produce_two_tuns();
+        let init = send_handshake_init(&mut my_tun);
+        let resp = produce_handshake_response(&mut their_tun, &init);
+        let keepalive = consume_handshake_response(&mut my_tun, &resp);
+        consume_keepalive(&mut their_tun, &keepalive);
+
+        (my_tun, their_tun)
+    }
+
+    fn produce_ipv4_udp_packet() -> Vec<u8> {
+        let header =
+            etherparse::PacketBuilder::ipv4([192, 168, 1, 2], [192, 168, 1, 3], 5).udp(5678, 23);
+        let payload = [0, 1, 2, 3];
+        let mut packet = Vec::<u8>::with_capacity(header.size(payload.len()));
+        header.write(&mut packet, &payload).unwrap();
+        packet
+    }
+
+    #[cfg(feature = "mock-instant")]
+    fn update_timer_results_in_handshake(tun: &mut Tunn) {
+        let mut dst = vec![0u8; 2048];
+        let result = tun.update_timers(&mut dst);
+        assert!(matches!(result, TunnResult::WriteToNetwork(_)));
+        let packet_data = if let TunnResult::WriteToNetwork(data) = result {
+            data
+        } else {
+            unreachable!();
+        };
+        let packet = Tunn::consume_incoming_packet(packet_data).unwrap();
+        assert!(matches!(packet, Packet::HandshakeInit(_)));
+    }
+
+    #[test]
+    fn produce_two_tunnels_linked_to_eachother() {
+        let (_my_tun, _their_tun) = produce_two_tuns();
+    }
+
+    #[test]
+    fn handshake_init() {
+        let (mut my_tun, _their_tun) = produce_two_tuns();
+        let init = send_handshake_init(&mut my_tun);
+        let packet = Tunn::consume_incoming_packet(&init).unwrap();
+        assert!(matches!(packet, Packet::HandshakeInit(_)));
+    }
+
+    #[test]
+    fn handshake_init_and_response() {
+        let (mut my_tun, mut their_tun) = produce_two_tuns();
+        let init = send_handshake_init(&mut my_tun);
+        let resp = produce_handshake_response(&mut their_tun, &init);
+        let packet = Tunn::consume_incoming_packet(&resp).unwrap();
+        assert!(matches!(packet, Packet::HandshakeResponse(_)));
+    }
+
+    #[test]
+    fn full_handshake() {
+        let (mut my_tun, mut their_tun) = produce_two_tuns();
+        let init = send_handshake_init(&mut my_tun);
+        let resp = produce_handshake_response(&mut their_tun, &init);
+        let keepalive = consume_handshake_response(&mut my_tun, &resp);
+        let packet = Tunn::consume_incoming_packet(&keepalive).unwrap();
+        assert!(matches!(packet, Packet::PacketData(_)));
+    }
+
+    #[test]
+    fn full_handshake_plus_timers() {
+        let (mut my_tun, mut their_tun) = produce_two_tuns_and_handshake();
+        // Time has not yet advanced so their is nothing to do
+        assert!(matches!(my_tun.update_timers(&mut []), TunnResult::Done));
+        assert!(matches!(their_tun.update_timers(&mut []), TunnResult::Done));
+    }
+
+    #[test]
+    #[cfg(feature = "mock-instant")]
+    fn new_handshake_after_two_mins() {
+        let (mut my_tun, mut their_tun) = produce_two_tuns_and_handshake();
+        let mut my_dst = [0u8; 1024];
+
+        // Advance time 1 second and "send" 1 packet so that we send a handshake
+        // after the timeout
+        mock_instant::MockClock::advance(Duration::from_secs(1));
+        assert!(matches!(their_tun.update_timers(&mut []), TunnResult::Done));
+        assert!(matches!(
+            my_tun.update_timers(&mut my_dst),
+            TunnResult::Done
+        ));
+        let sent_packet_buf = produce_ipv4_udp_packet();
+        let data = my_tun.encapsulate(&sent_packet_buf, &mut my_dst);
+        assert!(matches!(data, TunnResult::WriteToNetwork(_)));
+
+        //Advance to timeout
+        mock_instant::MockClock::advance(REKEY_AFTER_TIME);
+        assert!(matches!(their_tun.update_timers(&mut []), TunnResult::Done));
+        update_timer_results_in_handshake(&mut my_tun);
+    }
+
+    #[test]
+    #[cfg(feature = "mock-instant")]
+    fn handshake_no_resp_rekey_timeout() {
+        let (mut my_tun, _their_tun) = produce_two_tuns();
+
+        let init = send_handshake_init(&mut my_tun);
+        let packet = Tunn::consume_incoming_packet(&init).unwrap();
+        assert!(matches!(packet, Packet::HandshakeInit(_)));
+
+        mock_instant::MockClock::advance(REKEY_TIMEOUT);
+        update_timer_results_in_handshake(&mut my_tun)
+    }
+
+    #[test]
+    fn one_ip_packet() {
+        let (mut my_tun, mut their_tun) = produce_two_tuns_and_handshake();
+        let mut my_dst = [0u8; 1024];
+        let mut their_dst = [0u8; 1024];
+
+        let sent_packet_buf = produce_ipv4_udp_packet();
+
+        let data = my_tun.encapsulate(&sent_packet_buf, &mut my_dst);
+        assert!(matches!(data, TunnResult::WriteToNetwork(_)));
+        let data = if let TunnResult::WriteToNetwork(sent) = data {
+            sent
+        } else {
+            unreachable!();
+        };
+
+        let data = their_tun.decapsulate(None, data, &mut their_dst);
+        assert!(matches!(data, TunnResult::WriteToTunnelV4(..)));
+        let recv_packet_buf = if let TunnResult::WriteToTunnelV4(recv, _addr) = data {
+            recv
+        } else {
+            unreachable!();
+        };
+        assert_eq!(sent_packet_buf, recv_packet_buf);
+    }
+}
