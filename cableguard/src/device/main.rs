// Copyright (c) 2023 Cableguard, Inc. All rights reserved.
// SPDX-License-Identifier: BSD-3-Clause

use cableguard::device::drop_privileges::drop_privileges;
use cableguard::device::{DeviceConfig, DeviceHandle};
use cableguard::device::api::nearorg_rpc_tokens_for_owner;
use cableguard::device::api::nearorg_rpc_state;
use cableguard::device::api::Rodt;
use cableguard::device::ed2x_private_key_bytes;
use cableguard::device::skx2pkx;
use std::os::unix::net::UnixDatagram;
use std::process::exit;
use std::fs::{File, OpenOptions};
use std::io::{self, ErrorKind};
use std::io::Read;
use std::env;
use clap::{Arg, Command};
use daemonize::Daemonize;
use tracing::Level;
use serde_json::Value;
use hex::{FromHex};
use base64::encode as base64encode;
use crate::constants::SMART_CONTRACT;
use crate::constants::BLOCKCHAIN_ENV;

mod constants {
    // Define the smart contract account (the Issuer) and the blockchain environment and 'global constants'
    pub static SMART_CONTRACT: &str = "dev-1686226311171-75846299095937";
    pub static BLOCKCHAIN_ENV: &str = "testnet."; // IMPORTANT: Values here must be either "testnet." for tesnet or "." for mainnet;
}

fn main() {
    let matches = Command::new("cableguard")
        .version(env!("CARGO_PKG_VERSION"))
        .author("Vicente Aceituno Canal <vicente@cableguard.org> and Vlad Krasnov <vlad@cloudflare.com> et al, based on Wireguard (C) by Jason Donefeld")
        .args(&[
            // We input a NEAR Protocol json implicit account file as argument
            Arg::new("FILE_WITH_ACCOUNT")
                .required(true)
                .takes_value(true)
                .help("The full filename and path of the file with the NEAR.ORG blockchain implicit account"),
            Arg::new("foreground")
                .long("foreground")
                .short('f')
                .help("Run and log in the foreground"),
            Arg::new("threads")
                .takes_value(true)
                .long("threads")
                .short('t')
                .env("WG_THREADS")
                .help("Number of OS threads to use")
                .default_value("4"),
            Arg::new("verbosity")
                .takes_value(true)
                .long("verbosity")
                .short('v')
                .env("WG_LOG_LEVEL")
                .possible_values(["error", "info", "debug", "trace"])
                .help("Log verbosity")
                .default_value("error"),
            Arg::new("uapi-fd")
                .long("uapi-fd")
                .env("WG_UAPI_FD")
                .help("File descriptor for the user API")
                .default_value("-1"),
                // CG: This probably needs to be tested and may be removed as tun devices are named and created internally
            Arg::new("tun-fd")
                .long("tun-fd")
                .env("WG_TUN_FD")
                .help("File descriptor for an already-existing TUN device")
                .default_value("-1"),
            Arg::new("log")
                .takes_value(true)
                .long("log")
                .short('l')
                .env("WG_LOG_FILE")
                .help("Log file")
                .default_value("/tmp/cableguard.out"),
            Arg::new("disable-drop-privileges")
                .long("disable-drop-privileges")
                .env("WG_SUDO")
                .help("Do not drop sudo privileges"),
            Arg::new("disable-connected-udp")
                .long("disable-connected-udp")
                .help("Disable connected UDP sockets to each peer"),
            #[cfg(target_os = "linux")]
            Arg::new("disable-multi-queue")
                .long("disable-multi-queue")
                .help("Disable using multiple queues for the tunnel interface"),
        ])
        .get_matches();

    let background = !matches.is_present("foreground");

    #[cfg(target_os = "linux")]
    let uapi_fd: i32 = matches.value_of_t("uapi-fd").unwrap_or_else(|e| e.exit());
    let n_threads: usize = matches.value_of_t("threads").unwrap_or_else(|e| e.exit());
    let log_level: Level = matches.value_of_t("verbosity").unwrap_or_else(|e| e.exit());

    // Extract the public key from the file with the accountId
    let accountfile_name = matches.value_of("FILE_WITH_ACCOUNT").unwrap();

    let accountfile_path = accountfile_name;
    let mut accountfile = match File::open(&accountfile_path) {
        Ok(accountfile) => accountfile,
        Err(err) => {
            eprintln!("Failed to open the file with the accountId: {}", err);
            return; // Terminate the program or handle the error accordingly
        }
    };

    let mut accountfile_contents = String::new();
    if let Err(err) = accountfile.read_to_string(&mut accountfile_contents) {
        eprintln!("Failed to read the file with the accountId: {}", err);
        return; // Terminate the program or handle the error accordingly
    }

    let json: Value = match serde_json::from_str(&accountfile_contents) {
        Ok(contents) => contents,
        Err(err) => {
            eprintln!("Failed to parse JSON of the file with the accountId: {}", err);
            // Add any additional error handling logic if needed
            return; // Terminate the program
        }
    };

    // Extract the value of the "account_id" field, include it in a json string
    let account_id = json["account_id"].as_str().expect("Invalid account_id value");

    // Extract the value of the "private_key" field, include it in a json string and encode it as Base58
    let own_static_base58_private_ed25519_key = json["private_key"].as_str().expect("Invalid private_key value");   
    let own_static_base58_private_ed25519_key = own_static_base58_private_ed25519_key.trim_start_matches("ed25519:");

    // Set the account where is the rodt smart contract
    let smart_contract = constants::SMART_CONTRACT;

    // Set the environment to testnet or mainnet
    let xnet = BLOCKCHAIN_ENV;

    // Initialize a RODT object
    let rodt: Rodt;
    
    println!("RODT Directory: {}", "NEAR.ORG");
    println!("Operating in network: {}", xnet);
    println!("Smart Contract Account in Base58: {}", SMART_CONTRACT);
    println!("RODT owner Account ID in Hex: {}", account_id);

    // Perform a RPC call with it and obtain the token_id
    // CG: Show a warning if the account is not primed?
    match nearorg_rpc_state(xnet, smart_contract, account_id) {
        Ok(result) => { result
        }
        Err(err) => {
            // CG: This is to be tested
            tracing::error!("Error: Account has no NEAR balance): {}", err);
            std::process::exit(1);
        }
    }

    // Retrieve from the blockchain the RODT using the account_id
    let account_idargs = "{\"account_id\":\"".to_owned() + account_id + "\",\"from_index\":0,\"limit\":1}";
    match nearorg_rpc_tokens_for_owner(xnet, smart_contract, smart_contract, "nft_tokens_for_owner", &account_idargs) {
        Ok(result) => {
            rodt = result;
        }
        Err(err) => {
            // Handle the error
            tracing::error!("Error: There is no RODT associated with the account: {}", err);
            std::process::exit(1);
        }
    }

    // Create an Interface Name derived from the token_id ULID,
    // with a max length of 15 characters, by default utun+last 11 of ULID for operating systems compatibility, 
    let tun_name = format!("utun{}", &rodt.token_id[rodt.token_id.len() - 11..]);
    println!("TUN Name: {}", tun_name);

    // We decode it to Hex format Private Key Ed25519 of 64 bytes
    let own_static_bytes_private_ed25519_key = bs58::decode(own_static_base58_private_ed25519_key)
        .into_vec()
        .expect("Failed to decode the private key from Base58");
    assert_eq!(own_static_bytes_private_ed25519_key.len(), 64);

    // Create a X25519 private key from a Private Key Ed25519 of 64 bytes
    let own_staticsecret_private_x25519_key = ed2x_private_key_bytes(own_static_bytes_private_ed25519_key.try_into().unwrap());
    let own_static_bytes_private_x25519_key = own_staticsecret_private_x25519_key.as_bytes();  
    let own_static_b64_private_x25519_key = hex_to_base64(&own_static_bytes_private_x25519_key);
    println!("X25519 Private Key Base64 from Ed25519 Private Key: {}",own_static_b64_private_x25519_key);

    // Generate the X25519 public key from the X25519 private key of 32 bytes
    let own_static_bytes_public_x25519_key = skx2pkx(own_staticsecret_private_x25519_key.clone());
    let own_static_b64_public_x25519_key = hex_to_base64(&own_static_bytes_public_x25519_key);
    println!("X25519 Public Key Base64 from X25519 Private Key: {}", own_static_b64_public_x25519_key);
    
    // Create a socketpair to communicate between forked processes
    let (sock1, sock2) = UnixDatagram::pair().unwrap();
    let _ = sock1.set_nonblocking(true);
    
    let _guard;
    
    println!("To create or display available NEAR.ORG accounts use: \"./wallet/rodtwallet.sh\"");

    if background {
        // Running in background mode
        let log = matches.value_of("log").unwrap();
    
        // Check if the log file exists, open it in append mode if it does
        // Otherwise, create a new log file
        let log_file = if let Ok(metadata) = std::fs::metadata(&log) {
            if metadata.is_file() {
                OpenOptions::new().append(true).open(&log)
            } else {
                Err(io::Error::new(
                    ErrorKind::Other,
                    format!("{} is not a regular file.", log),
                ))
            }
        } else {
            File::create(&log)
        }
        .unwrap_or_else(|err| panic!("Could not open log file {}: {}", log, err));
    
        // Create a non-blocking log writer and get a guard to prevent dropping it
        let (non_blocking, guard) = tracing_appender::non_blocking(log_file);
        _guard = guard;
    
        // Initialize the logging system with the configured log level and writer
        tracing_subscriber::fmt()
            .with_max_level(log_level)
            .with_writer(non_blocking)
            .with_ansi(false)
            .init();
    
        // Create a daemon process and configure it
        let daemonize = Daemonize::new()
            .working_directory("/tmp")
            .exit_action(move || {
                // Perform an action when the daemon process exits
                let mut b = [0u8; 1];
                if sock2.recv(&mut b).is_ok() && b[0] == 1 {
                    println!("CableGuard started successfully");
                } else {
                    eprintln!("CableGuard failed to start. Check if the capabilities are set and you are running with enough privileges.");
                    exit(1);
                };
            });
    
        // Start the daemon process
        match daemonize.start() {
<<<<<<< HEAD
            Ok(_) => tracing::info!("CableGuard started successfully"),
=======
            Ok(_) => tracing::info("CableGuard started successfully"),
>>>>>>> 7fdb00c0
            Err(e) => {
                tracing::error!(error = ?e);
                exit(1);
            }
        }
    } else {
        // Running in foreground mode
        tracing_subscriber::fmt()
            .pretty()
            .with_max_level(log_level)
            .init();
    }
    
    // Configure the device with the RODT
    let config = DeviceConfig {
        n_threads,
        #[cfg(target_os = "linux")]
        uapi_fd,
        use_connected_socket: !matches.is_present("disable-connected-udp"),
        #[cfg(target_os = "linux")]
        use_multi_queue: !matches.is_present("disable-multi-queue"),
        rodt,
        rodt_private_key:*own_static_bytes_private_x25519_key,
        rodt_public_key:own_static_bytes_public_x25519_key,
    };
    
    // Initialize the device handle with the specified tunnel name and configuration
    let mut device_handle: DeviceHandle = match DeviceHandle::new(&tun_name, &config) {
        Ok(d) => d,
        Err(e) => {
            // Notify parent that tunnel initialization failed
            tracing::error!(message = "Failed to initialize tunnel", error=?e);
            sock1.send(&[0]).unwrap();
            exit(1);
        }
    };
    
    if !matches.is_present("disable-drop-privileges") {
        // Drop privileges if not disabled
        if let Err(e) = drop_privileges() {
            tracing::error!(message = "Failed to drop privileges", error = ?e);
            sock1.send(&[0]).unwrap();
            exit(1);
        }
    }
    
    // Notify parent that tunnel initialization succeeded
    sock1.send(&[1]).unwrap();
    drop(sock1);
    
<<<<<<< HEAD
    tracing::info!("CableGuard will hand over to TUN handle");
=======
    tracing::info("CableGuard will hand over to TUN handle");
>>>>>>> 7fdb00c0
    
    // Wait for the device handle to finish processing
    device_handle.wait();    
}

fn hex_to_base64(hex_bytes: &[u8; 32]) -> String {
    let hex_string = hex_bytes.iter()
        .map(|byte| format!("{:02X}", byte))
        .collect::<Vec<String>>()
        .join("");
    
    let bytes = Vec::from_hex(&hex_string).expect("Invalid Hex string");
    base64encode(&bytes)
}<|MERGE_RESOLUTION|>--- conflicted
+++ resolved
@@ -247,11 +247,7 @@
     
         // Start the daemon process
         match daemonize.start() {
-<<<<<<< HEAD
-            Ok(_) => tracing::info!("CableGuard started successfully"),
-=======
             Ok(_) => tracing::info("CableGuard started successfully"),
->>>>>>> 7fdb00c0
             Err(e) => {
                 tracing::error!(error = ?e);
                 exit(1);
@@ -302,11 +298,7 @@
     sock1.send(&[1]).unwrap();
     drop(sock1);
     
-<<<<<<< HEAD
-    tracing::info!("CableGuard will hand over to TUN handle");
-=======
-    tracing::info("CableGuard will hand over to TUN handle");
->>>>>>> 7fdb00c0
+    rodtid!("CableGuard will hand over to TUN handle");
     
     // Wait for the device handle to finish processing
     device_handle.wait();    
